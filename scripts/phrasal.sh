#!/usr/bin/env bash
#
# Train and tune Phrasal. Steps are configurable with the variables
# at the top of this script.
# 
# Author: Spence Green
# Change: 
#   Thang Luong: Nov13 -- support verbose option.
#   Thang Luong: Jan14 -- add sanity check if all source sentences have been translated.
#
if [[ $# -ne 4 && $# -ne 5 ]]; then
    echo "Usage: `basename $0` var_file steps ini_file sys_name [verbose]"
    echo
    echo "Use dashes and commas in the steps specification e.g. 1-3,6"
    echo
    echo Step definitions:
    echo "  1  Extract phrases from dev set"
    echo "  2  Run tuning"
    echo "  3  Extract phrases from test set"
    echo "  4  Decode test set"
    echo "  5  Output results file"
    echo "  6  Generate a learning curve from an online run"
    echo
    echo "Verbose (optional): set to 1 to output detailed commands executed."
    exit 0
fi
VAR_FILE=$1
EXEC_STEPS=$2
INI_FILE=$3
SYS_NAME=$4

VERBOSE=0
if [ $# -eq 5 ]; then
  VERBOSE=$5
fi

# Process steps
let s=0
IFS=',' read -ra ADDR <<< "$EXEC_STEPS"
for i in "${ADDR[@]}"; do
    IFS='-' read -ra SEQ <<< "$i"
    if [ ${#SEQ[@]} -eq 1 ]; then
	STEPS[s]=${SEQ[0]}
	let s=s+1
    else
	for j in `seq ${SEQ[0]} ${SEQ[1]}`;
	do
	    STEPS[s]=$j
	    let s=s+1
	done
    fi
done

echo ===========================
echo Phrasal training and tuning
echo ===========================
echo Loading local parameters from $VAR_FILE
source $VAR_FILE
echo System name: $SYS_NAME
echo Executing steps: $EXEC_STEPS
echo JavaNLP: $JAVANLP_HOME

######################################################################
######################################################################

#
# Extract a filtered phrase table.
#
function extract {
    FILTSET=$1
    PTABLEDIR=$2
    mkdir -p $PTABLEDIR
    execute "java $JAVA_OPTS $EXTRACTOR_OPTS edu.stanford.nlp.mt.train.PhraseExtract -threads $THREADS_EXTRACT -extractors $EXTRACTORS $EXTRACT_SET -fFilterCorpus $FILTSET $LO_ARGS $OTHER_EXTRACT_OPTS -outputDir $PTABLEDIR 2> ${PTABLEDIR}/extract.gz.log"
}

function tune-setup {
    # Check to see if the user pre-processed the tuning file
    if [ ! -e $TUNE_FILE ]; then
	ln -s $TUNE_SET $TUNE_FILE
    fi
    
    # Setup the ini file and run online tuning
    execute "update_ini -n $TUNE_NBEST SETID $TUNE_SET_NAME \
	< $INI_FILE > $TUNE_INI_FILE"   
}

#
# Batch tuning (e.g., MERT, PRO)
#
function tune-batch {
    tune-setup    

    execute "phrasal-mert.pl \
	--opt-flags="$OPT_FLAGS" \
	--working-dir="$TUNEDIR" \
	--phrasal-flags="" \
	--java-flags="$JAVA_OPTS $DECODER_OPTS" \
	--mert-java-flags="$JAVA_OPTS $MERT_OPTS" \
	--nbest=$TUNE_NBEST $TUNE_FILE $TUNE_REF \
	$OBJECTIVE $TUNE_INI_FILE \
	>& logs/$TUNERUNNAME.mert.log"
}

#
# Create the Phrasal ini file from a batch tuning run
#
function make-ini-from-batch-run {
    # Setup the final weights and ini files
    rm $TUNEDIR/phrasal.best.ini || true
    eval `link-best-ini $TUNEDIR`
    if [ \( -n $NBEST \) -a \( $NBEST -gt 1 \) ]; then
	update_ini \
	    -f "$RUNNAME"."$NBEST"best \
	    -n $NBEST $TUNE_SET_NAME $DECODE_SET_NAME \
	    < "$TUNEDIR"/phrasal.best.ini > "$RUNNAME".ini
    else
	update_ini $TUNE_SET_NAME $DECODE_SET_NAME \
	    < "$TUNEDIR"/phrasal.best.ini > "$RUNNAME".ini
    fi
}

#
# Online tuning (e.g., Mira, PRO+SGD)
#
function tune-online {
  tune-setup
    
  execute "java $JAVA_OPTS $DECODER_OPTS edu.stanford.nlp.mt.tune.OnlineTuner \
	$TUNE_FILE $TUNE_REF \
	$TUNE_INI_FILE \
	$INITIAL_WTS \
	-n $TUNERUNNAME \
	$ONLINE_OPTS > logs/$TUNERUNNAME.online.stdout 2>&1"
 }

#
# Create the Phrasal ini file from an online tuning run
#
function make-ini-from-online-run {
    # Setup the final weights and ini files
    FINAL_WTS="$TUNERUNNAME".online.final.binwts
    if [ \( -n $NBEST \) -a \( $NBEST -gt 1 \) ]; then
	update_ini \
	    -w $FINAL_WTS \
	    -f "$RUNNAME"."$NBEST"best \
	    -n $NBEST $TUNE_SET_NAME $DECODE_SET_NAME \
	    < $TUNE_INI_FILE > "$RUNNAME".ini
    else
	update_ini -w $FINAL_WTS $TUNE_SET_NAME $DECODE_SET_NAME \
	    < $TUNE_INI_FILE > "$RUNNAME".ini
    fi
}

#
# Decode an input file given an ini file from a tuning run
#
function decode {
    execute "java $JAVA_OPTS $DECODER_OPTS edu.stanford.nlp.mt.Phrasal \
<<<<<<< HEAD
	-config-file $RUNNAME.ini -log-prefix $RUNNAME \
=======
	$RUNNAME.ini \
>>>>>>> 32588c4c
	< $DECODE_FILE > $RUNNAME.trans 2> logs/$RUNNAME.log"
}

#
# Evaluate the target output
#
function evaluate {
    # Thang Jan14: sanity check if we have completed translating all source sentences.
    numTranslatedSents=`cat $RUNNAME.trans | wc -l`
    if [ -f "$REFDIR/$DECODE_SET_NAME/ref" ]; then
      numRefSents=`cat $REFDIR/$DECODE_SET_NAME/ref | wc -l`
    else
      numRefSents=`cat $REFDIR/$DECODE_SET_NAME/ref1 | wc -l`
    fi
    if [ $VERBOSE -eq 1 ]; then
      echo "# numTranslatedSents $numTranslatedSents"
      echo "# numRefSents $numRefSents"
    fi
    if [ $numTranslatedSents -ne $numRefSents ]; then
      echo "Error: numTranslatedSents $numTranslatedSents != numRefSents $numRefSents" > $DECODE_SET_NAME.BLEU
      echo "Error: numTranslatedSents $numTranslatedSents != numRefSents $numRefSents"
      exit
    fi
    
    execute "cat $RUNNAME.trans | bleu $REFDIR/$DECODE_SET_NAME/ref* > $RUNNAME.bleu"

    # Aggregate results from many decoding runs
    \grep -P "^BLEU" "$RUNNAME".bleu | awk '{ print $3 }' | tr -d ',' | echo $(cat -) "$TUNERUNNAME" >> "$DECODE_SET_NAME".BLEU
    cat "$DECODE_SET_NAME".BLEU | sort -nr -o "$DECODE_SET_NAME".BLEU
}

#
# Generate a learning curve from an online run
#
function create-learn-curve {
    REFS=`ls "$REFDIR"/$DECODE_SET_NAME/ref* | tr '\n' ','`
  execute "java $JAVA_OPTS $DECODER_OPTS \
	edu.stanford.nlp.mt.tools.OnlineLearningCurve \
	$RUNNAME.ini \
	$DECODE_FILE \
	$REFS \
	$TUNERUNNAME.online.*.binwts > $RUNNAME.learn-curve.tmp \
	2>logs/$RUNNAME.learn-curve.log"

  cat $RUNNAME.learn-curve.tmp | tr '.' ' ' | awk '{ print $4 }' \
	| paste - $RUNNAME.learn-curve.tmp | grep -v final | sort -n \
	>  $RUNNAME.learn-curve
    
  rm -f $RUNNAME.learn-curve.tmp
}

######################################################################
######################################################################

# Thang Nov13
function execute {
  if [ $VERBOSE -eq 1 ]; then
    echo " Executing: $1"
  fi

  eval $1
}

function step-status {
    echo "### Running Step $1"
}

function bookmark {
    cp $VAR_FILE "$RUNNAME".vars
    if [ -n "$JAVANLP_HOME" ]; then
	WDIR=`pwd`
	cd $JAVANLP_HOME
	if hash git 2>/dev/null; then
	    git log | head -n 1 | awk '{ print $2 }' > $WDIR/"$RUNNAME".version
	fi
	cd $WDIR
    fi
}

# Synthetic parameters and commands
mkdir -p logs
TUNE_PTABLE_DIR="$TUNE_SET_NAME".tables
TUNE_FILE="$TUNE_SET"
TUNERUNNAME="$TUNE_SET_NAME"."$SYS_NAME"
TUNEDIR="$TUNERUNNAME".tune
TUNE_INI_FILE="$TUNERUNNAME".ini

DECODE_PTABLE_DIR="$DECODE_SET_NAME".tables
DECODE_FILE="$DECODE_SET"

RUNNAME="$DECODE_SET_NAME"."$TUNERUNNAME"

# Log some info about this run
bookmark

for step in ${STEPS[@]};
do
  if [ $step -eq 1 ]; then
	  step-status "$step -- Extract phrases from dev set" 
	  extract $TUNE_SET $TUNE_PTABLE_DIR
  fi
    
  if [ $step -eq 2 ]; then
	  step-status "$step -- Run tuning"
    if [ $TUNE_MODE == "batch" ]; then
        tune-batch
    else
        tune-online
    fi
  fi
    
  if [ $step -eq 3 ]; then
	  step-status "$step -- Extract phrases from test set"
    extract $DECODE_SET $DECODE_PTABLE_DIR
  fi
    
  if [ $step -eq 4 ]; then
	  step-status "$step -- Decode test set"
	  
    if [ $TUNE_MODE == "batch" ]; then
	    make-ini-from-batch-run
	  else
	    make-ini-from-online-run
	  fi
	  decode
  fi
    
  if [ $step -eq 5 ]; then
    step-status "$step -- Output results file"
	  evaluate
  fi
    
  if [ $step -eq 6 ]; then
	  step-status "$step -- Generate a learning curve from an online run"
	  create-learn-curve
  fi
done<|MERGE_RESOLUTION|>--- conflicted
+++ resolved
@@ -4,9 +4,6 @@
 # at the top of this script.
 # 
 # Author: Spence Green
-# Change: 
-#   Thang Luong: Nov13 -- support verbose option.
-#   Thang Luong: Jan14 -- add sanity check if all source sentences have been translated.
 #
 if [[ $# -ne 4 && $# -ne 5 ]]; then
     echo "Usage: `basename $0` var_file steps ini_file sys_name [verbose]"
@@ -156,11 +153,7 @@
 #
 function decode {
     execute "java $JAVA_OPTS $DECODER_OPTS edu.stanford.nlp.mt.Phrasal \
-<<<<<<< HEAD
 	-config-file $RUNNAME.ini -log-prefix $RUNNAME \
-=======
-	$RUNNAME.ini \
->>>>>>> 32588c4c
 	< $DECODE_FILE > $RUNNAME.trans 2> logs/$RUNNAME.log"
 }
 
@@ -168,23 +161,6 @@
 # Evaluate the target output
 #
 function evaluate {
-    # Thang Jan14: sanity check if we have completed translating all source sentences.
-    numTranslatedSents=`cat $RUNNAME.trans | wc -l`
-    if [ -f "$REFDIR/$DECODE_SET_NAME/ref" ]; then
-      numRefSents=`cat $REFDIR/$DECODE_SET_NAME/ref | wc -l`
-    else
-      numRefSents=`cat $REFDIR/$DECODE_SET_NAME/ref1 | wc -l`
-    fi
-    if [ $VERBOSE -eq 1 ]; then
-      echo "# numTranslatedSents $numTranslatedSents"
-      echo "# numRefSents $numRefSents"
-    fi
-    if [ $numTranslatedSents -ne $numRefSents ]; then
-      echo "Error: numTranslatedSents $numTranslatedSents != numRefSents $numRefSents" > $DECODE_SET_NAME.BLEU
-      echo "Error: numTranslatedSents $numTranslatedSents != numRefSents $numRefSents"
-      exit
-    fi
-    
     execute "cat $RUNNAME.trans | bleu $REFDIR/$DECODE_SET_NAME/ref* > $RUNNAME.bleu"
 
     # Aggregate results from many decoding runs

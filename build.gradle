--- conflicted
+++ resolved
@@ -10,10 +10,7 @@
 sourceCompatibility = 1.8
 targetCompatibility = 1.8
 compileJava.options.encoding = 'UTF-8'
-<<<<<<< HEAD
 
-=======
->>>>>>> adfb9112
 version = '3.4.1'
 
 // Gradle application plugin

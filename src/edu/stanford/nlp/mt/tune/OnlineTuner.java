package edu.stanford.nlp.mt.tune;

import java.io.File;
import java.io.IOException;
import java.io.PrintStream;
import java.util.ArrayList;
import java.util.Arrays;
import java.util.Date;
import java.util.HashMap;
import java.util.LinkedList;
import java.util.List;
import java.util.Map;
import java.util.Map.Entry;
import java.util.Properties;
import java.util.TreeMap;
import java.util.Set;
import java.util.HashSet;
import java.util.TreeSet;

import org.apache.logging.log4j.LogManager;
import org.apache.logging.log4j.Logger;

import edu.stanford.nlp.io.IOUtils;
import edu.stanford.nlp.math.ArrayMath;
import edu.stanford.nlp.mt.Phrasal;
import edu.stanford.nlp.mt.decoder.feat.FeatureUtils;
import edu.stanford.nlp.mt.decoder.feat.base.NGramLanguageModelFeaturizer;
import edu.stanford.nlp.mt.decoder.feat.base.WordPenaltyFeaturizer;
import edu.stanford.nlp.mt.metrics.BLEUMetric;
import edu.stanford.nlp.mt.metrics.CorpusLevelMetricFactory;
import edu.stanford.nlp.mt.metrics.EvaluationMetric;
import edu.stanford.nlp.mt.metrics.IncrementalEvaluationMetric;
import edu.stanford.nlp.mt.metrics.MetricUtils;
import edu.stanford.nlp.mt.metrics.SentenceLevelMetric;
import edu.stanford.nlp.mt.metrics.SentenceLevelMetricFactory;
import edu.stanford.nlp.mt.tm.TranslationModel;
import edu.stanford.nlp.mt.tune.OnlineUpdateRule.UpdaterState;
import edu.stanford.nlp.mt.tune.optimizers.CrossEntropyOptimizer;
import edu.stanford.nlp.mt.tune.optimizers.MIRA1BestHopeFearOptimizer;
import edu.stanford.nlp.mt.tune.optimizers.OptimizerUtils;
import edu.stanford.nlp.mt.tune.optimizers.PairwiseRankingOptimizerSGD;
import edu.stanford.nlp.mt.tune.optimizers.ExpectedBLEUOptimizer;
import edu.stanford.nlp.mt.util.EmptySequence;
import edu.stanford.nlp.mt.util.FeatureValue;
import edu.stanford.nlp.mt.util.FlatNBestList;
import edu.stanford.nlp.mt.util.IOTools;
import edu.stanford.nlp.mt.util.IString;
import edu.stanford.nlp.mt.util.IStrings;
import edu.stanford.nlp.mt.util.InputProperties;
import edu.stanford.nlp.mt.util.InputProperty;
import edu.stanford.nlp.mt.util.NBestListContainer;
import edu.stanford.nlp.mt.util.RichTranslation;
import edu.stanford.nlp.mt.util.ScoredFeaturizedTranslation;
import edu.stanford.nlp.mt.util.Sequence;
import edu.stanford.nlp.mt.util.Sequences;
import edu.stanford.nlp.mt.util.TimingUtils;
import edu.stanford.nlp.mt.util.TokenUtils;
import edu.stanford.nlp.stats.ClassicCounter;
import edu.stanford.nlp.stats.Counter;
import edu.stanford.nlp.stats.Counters;
import edu.stanford.nlp.util.PropertiesUtils;
import edu.stanford.nlp.util.StringUtils;
import edu.stanford.nlp.util.concurrent.MulticoreWrapper;
import edu.stanford.nlp.util.concurrent.ThreadsafeProcessor;

/**
 * Online model tuning for machine translation as described in
 * Green et al. (2013) (Proc. of ACL).
 * 
 * @author Spence Green
 *
 */
public final class OnlineTuner {
  
  private static final String STATE_FILE_EXTENSION = ".ostate";
  
  // Tuning set
  private List<Sequence<IString>> tuneSource;
  private List<List<Sequence<IString>>> references;
  private int numReferences;

  // Various options
  private boolean returnBestDev = false;
  private boolean doParameterAveraging = false;
  private boolean shuffleDev = true;
  
  private final boolean discardInitialWeightState;
  private final String initialWtsFileName;
  private Counter<String> wtsAccumulator;
  private final int expectedNumFeatures;

  // The optimization algorithm
  private OnlineOptimizer<IString,String> optimizer;

  // Phrasal decoder instance.
  private Phrasal decoder;
  
  private String outputWeightPrefix;
  
  // output single best translation?
  private boolean outputSingleBest = false;
  
  // minimum number of times we need to see a feature 
  // before learning a decoding model weight for it 
  private int minFeatureCount;
  private final Map<String,Set<Integer>> clippedFeatureIndex = 
    new HashMap<String,Set<Integer>>();
  
  // Pseudo-reference selection
  private boolean createPseudoReferences = false;
  private String tempDirectory = "/tmp";
  private PrintStream nbestListWriter;
  private String nbestFilename;
  private int numPseudoReferences = -1;
  private int pseudoReferenceBurnIn = -1;
  private List<List<Sequence<IString>>> pseudoReferences;
  private double[] referenceWeights;
  
  private static final Logger logger = LogManager.getLogger(OnlineTuner.class.getName());
  
  /**
   * Constructor.
   * 
   * @param srcFile
   * @param tgtFile
   * @param phrasalIniFile
   * @param initialWtsFile
   * @param optimizerAlg
   * @param optimizerFlags
   * @param uniformStartWeights
   * @param randomizeStartWeights
   * @param expectedNumFeatures
   * @param wrapBoundary 
   * @param experimentName 
   */
  private OnlineTuner(String srcFile, String tgtFile, String phrasalIniFile, 
      String initialWtsFile, String optimizerAlg, String[] optimizerFlags, 
      boolean uniformStartWeights, boolean randomizeStartWeights, int expectedNumFeatures, 
      boolean wrapBoundary, String experimentName) {
    this.outputWeightPrefix = experimentName + ".online";

    // Load Phrasal
    try {
      decoder = Phrasal.loadDecoder(phrasalIniFile);
    } catch (IOException e) {
      e.printStackTrace();
      System.exit(-1);
    }
<<<<<<< HEAD
    logger.info("Loaded Phrasal from: " + phrasalIniFile);
=======
    logger.info("Loaded Phrasal from: {}", phrasalIniFile);
>>>>>>> 1a53f4cc

    // Configure the initial weights
    this.expectedNumFeatures = expectedNumFeatures;
    this.initialWtsFileName = initialWtsFile;
    this.discardInitialWeightState = uniformStartWeights || randomizeStartWeights;
    wtsAccumulator = OnlineTuner.loadWeights(initialWtsFile, uniformStartWeights, randomizeStartWeights, 
        decoder.getTranslationModel());
<<<<<<< HEAD
    logger.info("Initial weights: " + wtsAccumulator.toString());
=======
    logger.info("Initial weights: '{}' {}", Counters.toBiggestValuesFirstString(wtsAccumulator, 20), 
        (wtsAccumulator.size() > 20 ? "..." : ""));
>>>>>>> 1a53f4cc

    // Load the tuning set
    tuneSource = IStrings.tokenizeFile(srcFile);
    assert tuneSource.size() > 0;
    loadReferences(tgtFile, wrapBoundary);
<<<<<<< HEAD
    logger.info(String.format("Intrinsic loss corpus contains %d examples", tuneSource.size()));
=======
    logger.info("Intrinsic loss corpus contains {} examples", tuneSource.size());
>>>>>>> 1a53f4cc
        
    // Load the optimizer last since some optimizers depend on fields initialized
    // by OnlineTuner.
    optimizer = configureOptimizer(optimizerAlg, optimizerFlags);
    logger.info("Loaded optimizer: {}", optimizer);
  }

  /**
   * Configure selection of pseudo-references for the gold scoring metrics.
   * 
   * @param tmpPath
   */
  private void computePseudoReferences(String pseudoRefOptions,
      String tmpPath) {
    createPseudoReferences = true;
    tempDirectory = tmpPath;
    String[] options = pseudoRefOptions.split(",");
    assert options.length == 2 : "Invalid pseudoreference option string";
    numPseudoReferences = Integer.valueOf(options[0]);
    pseudoReferenceBurnIn = Integer.valueOf(options[1]);
    int tuneSetSize = tuneSource.size();
    pseudoReferences = new ArrayList<List<Sequence<IString>>>(tuneSetSize);
    for (int i = 0; i < tuneSetSize; ++i) {
      pseudoReferences.add(new LinkedList<Sequence<IString>>());
    }
    
    logger.info("Creating {} pseudoreferences", numPseudoReferences);
    logger.info("Pseudoreference temp directory: {}", tempDirectory);
  }
  
  /**
   * Minimum number of times we need to see a feature
   * before learning a model weight for it.
   *
   * @param minFeatureCount
   */
  
  public void minFeatureCount(int minFeatureCount) {
    this.minFeatureCount = minFeatureCount;
  }

  /**
   * Return the weight vector from the epoch that maximizes
   * the training objective.
   * 
   * @param b
   */
  public void finalWeightsFromBestEpoch(boolean b) { this.returnBestDev = b; }

  /**
   * Average parameters between epochs.
   * 
   * @param b
   */
  private void doParameterAveraging(boolean b) { this.doParameterAveraging = b; }

  /**
   * Randomize dev set order.
   * 
   * @param b
   */
  private void shuffleDev(boolean b) { this.shuffleDev = b; }
  
  /**
   * Output single best translation?
   * 
   * @param b
   */
  private void outputSingleBest(boolean b) { this.outputSingleBest = b; }
  
  /**
   * Determine whether a feature has been seen enough times
   * to learn a decoding model weight for it
   */ 
  boolean hasMinFeatureCount(String feature) {
     if (minFeatureCount == 0) return true;
     Set<Integer> ids = clippedFeatureIndex.get(feature);
     if (ids == null) return false;
     return ids.size() >= minFeatureCount; 
  } 

  /** 
   * Update counts of the number of times we have seen each feature.
   * Features are only counted ounce per source sentence
   */
   void updateFeatureCounts(int[] translationIds, List<List<RichTranslation<IString,String>>> nbestLists) {
     for (int i = 0; i < translationIds.length; i++) {
       Set<String> features = new HashSet<String>();
       for (RichTranslation<IString,String> trans : nbestLists.get(i)) {
         for (FeatureValue<String> f : trans.features) {
           features.add(f.name);
         }
       }
       synchronized(clippedFeatureIndex) {
         for (String fName : features) {
           Set<Integer> ids = clippedFeatureIndex.get(fName);
           if (ids == null) {
             ids = new TreeSet<Integer>();
             clippedFeatureIndex.put(fName, ids); 
           }
           if (ids.size() < minFeatureCount) {
             ids.add(translationIds[i]);
           } 
         } 
       }
     }
   }

  /**
   * Input data to the gradient processor.
   * 
   * @author Spence Green
   *
   */
  private class ProcessorInput {
    public final List<Sequence<IString>> source;
    public final List<List<Sequence<IString>>> references;
    public final int[] translationIds;
    public final Counter<String> weights;
    public final int inputId;
    public ProcessorInput(List<Sequence<IString>> input, 
        List<List<Sequence<IString>>> references, 
        Counter<String> weights, int[] translationIds, int inputId) {
      this.source = input;
      this.translationIds = translationIds;
      this.references = references;
      this.inputId = inputId;
      // Copy here for thread safety. DO NOT change this unless you know
      // what you're doing....
      this.weights = new ClassicCounter<String>(weights);
    }
  }

  /**
   * Output of the gradient processor.
   * 
   * @author Spence Green
   *
   */
  private class ProcessorOutput {
    public final Counter<String> gradient;
    public final int inputId;
    public final List<List<RichTranslation<IString, String>>> nbestLists;
    public final int[] translationIds;
    public ProcessorOutput(Counter<String> gradient, 
        int inputId, 
        List<List<RichTranslation<IString, String>>> nbestLists, int[] translationIds) {
      this.gradient = gradient;
      this.inputId = inputId;
      this.nbestLists = nbestLists;
      this.translationIds = translationIds;
    }
  }

  /**
   * Wrapper around the decoder and optimizer for asynchronous online training.
   * 
   * @author Spence Green
   *
   */
  private class GradientProcessor implements ThreadsafeProcessor<ProcessorInput,ProcessorOutput> {
    private final OnlineOptimizer<IString, String> optimizer; 
    private final SentenceLevelMetric<IString, String> scoreMetric;
    private final int threadId;

    // Counter for the newInstance() method
    private int childThreadId;

    public GradientProcessor(OnlineOptimizer<IString, String> optimizer, 
        SentenceLevelMetric<IString, String> scoreMetric, int firstThreadId) {
      this.optimizer = optimizer;
      this.scoreMetric = scoreMetric;
      this.threadId = firstThreadId;
      this.childThreadId = firstThreadId+1;
    }

    @Override
    public ProcessorOutput process(ProcessorInput input) {
      assert input.weights != null;
            
      final int batchSize = input.translationIds.length;
      List<List<RichTranslation<IString,String>>> nbestLists = new ArrayList<>(input.translationIds.length);

      // Decode
      for (int i = 0; i < batchSize; ++i) {
        final int sourceId = input.translationIds[i];
        InputProperties inputProperties;
        
        if(decoder.getInputProperties().size() > sourceId)
            inputProperties = new InputProperties(decoder.getInputProperties().get(sourceId));
        else
            inputProperties = new InputProperties();
        inputProperties.put(InputProperty.DecoderLocalWeights, input.weights);
        List<RichTranslation<IString,String>> nbestList = decoder.decode(input.source.get(i), sourceId, 
            threadId, inputProperties);
<<<<<<< HEAD
        
=======
>>>>>>> 1a53f4cc
        nbestLists.add(nbestList);
      }

      // Compute gradient
      Counter<String> gradient;
      if (batchSize == 1) {
        gradient = optimizer.getGradient(input.weights, input.source.get(0), 
            input.translationIds[0], nbestLists.get(0), input.references.get(0), 
            referenceWeights, scoreMetric);
        
      } else {
        gradient = optimizer.getBatchGradient(input.weights, input.source, input.translationIds, 
                nbestLists, input.references, referenceWeights, scoreMetric);
      }

      if (minFeatureCount > 0) {
        updateFeatureCounts(input.translationIds, nbestLists);
        Set<String> features = new TreeSet<String>(gradient.keySet());
        for (String feature : features) {
           if (!hasMinFeatureCount(feature)) {
              gradient.remove(feature);
           }
        } 
      }

      return new ProcessorOutput(gradient, input.inputId, nbestLists, input.translationIds);
    }

    @Override
    public ThreadsafeProcessor<ProcessorInput, ProcessorOutput> newInstance() {
      return new GradientProcessor(optimizer, scoreMetric, childThreadId++);
    }
  }

  /**
   * Asynchronous template from Langford et al. (2009). Get gradients from the threadpool and update the weight vector.
   */
  private int update(Counter<String> currentWts, 
      int updateStep, MulticoreWrapper<ProcessorInput,ProcessorOutput> threadpool, 
      OnlineUpdateRule<String> updater, Map<Integer, Sequence<IString>> nbestLists, 
      boolean endOfEpoch) {
    assert threadpool != null;
    assert currentWts != null;
    assert updater != null;
    
    // There may be more than one gradient available, so loop
    while (threadpool.peek()) {
      final ProcessorOutput result = threadpool.poll();
      boolean isEndOfEpoch = endOfEpoch && ! threadpool.peek();

      logger.info("Update {} gradient cardinality: {}", updateStep, result.gradient.keySet().size());
      
      // Update rule. 
      updater.update(currentWts, result.gradient, updateStep, isEndOfEpoch);

      // Debug info
      logger.info("Update {} with gradient from input step {} (diff: {})", 
          updateStep, result.inputId, result.inputId - updateStep);
      logger.info("Update {} approximate L2 ||w'-w|| {}", updateStep, Counters.L2Norm(result.gradient));
      logger.info("Update {} cardinality: {}", updateStep, currentWts.keySet().size());
      ++updateStep;

      // Accumulate intermediate weights for parameter averaging
      if (doParameterAveraging) {
        wtsAccumulator.addAll(currentWts);
      }

      // Do something with the n-best lists before dumping them?
      if (nbestLists != null || createPseudoReferences) {
        for (int i = 0; i < result.translationIds.length; ++i) {
          int sourceId = result.translationIds[i];
          if (createPseudoReferences && nbestListWriter != null) {
            IOTools.writeNbest(result.nbestLists.get(i), sourceId, "moses", null, nbestListWriter);
          }
          if (nbestLists != null) {
            assert ! nbestLists.containsKey(sourceId);
            // For objective function evaluations, put the one best prediction as opposed to the full n-best list,
            // which consumes too much memory for large tuning sets.
            if (result.nbestLists.get(i).size() > 0) {
              Sequence<IString> bestHypothesis = result.nbestLists.get(i).get(0).translation;
              nbestLists.put(sourceId, bestHypothesis);
            } else {
              nbestLists.put(sourceId, new EmptySequence<IString>());
            }
          }
        }
      }
    }
    
    return updateStep;
  }

  /**
   * Run an optimization algorithm with a specified loss function. Implements asynchronous updating
   * per Langford et al. (2009).
   * 
   * @param numEpochs
   * @param batchSize
   * @param scoreMetric
   * @param corpusLevelMetricStr
   * @param weightWriteOutInterval
   */
  public void run(int numEpochs, int batchSize, SentenceLevelMetric<IString, String> scoreMetric, 
      String corpusLevelMetricStr, int weightWriteOutInterval) {
    // Initialize weight vector(s) for the decoder
    // currentWts will be used in every round; wts will accumulate weight vectors
    final int numThreads = decoder.getNumThreads();
    Counter<String> currentWts = new ClassicCounter<String>(wtsAccumulator);
    // Clear the accumulator, which we will use for parameter averaging.
    wtsAccumulator.clear();
    
    final int tuneSetSize = tuneSource.size();
    final int[] indices = ArrayMath.range(0, tuneSetSize);
    final int numBatches = (int) Math.ceil((double) indices.length / (double) batchSize);
    final OnlineUpdateRule<String> updater = optimizer.newUpdater();
    final UpdaterState initialState = OnlineTuner.loadUpdaterState(initialWtsFileName);
    if (initialState != null && ! discardInitialWeightState) {
      updater.setState(initialState);
      logger.info("Warm restart: loaded updater state for weights file: {}", initialWtsFileName);
    }
    final Runtime runtime = Runtime.getRuntime();

    // Threadpool for decoders. Create one per epoch so that we can wait for all jobs
    // to finish at the end of the epoch
    boolean orderResults = false;
    final MulticoreWrapper<ProcessorInput,ProcessorOutput> wrapper = 
        new MulticoreWrapper<ProcessorInput,ProcessorOutput>(numThreads, 
            new GradientProcessor(optimizer,scoreMetric,0), orderResults);
    
    logger.info("Start of online tuning");
    logger.info("Number of epochs: {}", numEpochs);
    logger.info("Number of threads: {}", numThreads);
    logger.info("Number of references: {}", numReferences);
    int updateId = 0;
    double maxObjectiveValue = Double.NEGATIVE_INFINITY;
    int maxObjectiveEpoch = -1;
    for (int epoch = 0; epoch < numEpochs; ++epoch) {
      final long startTime = TimingUtils.startTime();
      logger.info("Start of epoch: {}", epoch);
      
      // n-best lists. Purge for each epoch
      Map<Integer,Sequence<IString>> nbestLists = new HashMap<>(tuneSetSize);
      if (createPseudoReferences) updatePseudoReferences(epoch);

      // Randomize order of training examples in-place (Langford et al. (2009), p.4)
      if(shuffleDev)
        ArrayMath.shuffle(indices);
      
<<<<<<< HEAD
      logger.info(String.format("Number of batches for epoch %d: %d", epoch, numBatches));
=======
      logger.info("Number of batches for epoch {}: {}", epoch, numBatches);
>>>>>>> 1a53f4cc
      for (int t = 0; t < numBatches; ++t) {
        logger.info("Epoch {} batch {} memory free: {}  max: {}", epoch, t, runtime.freeMemory(), 
            runtime.maxMemory());
        int[] batch = makeBatch(indices, t, batchSize);
        int inputId = (epoch*numBatches) + t;
        ProcessorInput input = makeInput(batch, inputId, currentWts);
        wrapper.put(input);
        logger.info("Threadpool.status: {}" + wrapper);
        updateId = update(currentWts, updateId, wrapper, updater, nbestLists, false);
        
        if((t+1) % weightWriteOutInterval == 0) {
        	IOTools.writeWeights(String.format("%s.%d.%d.binwts", outputWeightPrefix, epoch, t), currentWts);
        }
      }

      // Wait for threadpool shutdown for this epoch and get final gradients
      boolean isLastEpoch = epoch+1 == numEpochs;
      wrapper.join(isLastEpoch);
      updateId = update(currentWts, updateId, wrapper, updater, nbestLists, true);
      
      // Compute (averaged) intermediate weights for next epoch, and write to file.
      if (doParameterAveraging) {
        currentWts = new ClassicCounter<String>(wtsAccumulator);
        Counters.divideInPlace(currentWts, (epoch+1)*numBatches);
      }
      
      // Write the intermediate state for this epoch
      String epochFilePrefix = String.format("%s.%d", outputWeightPrefix, epoch);
      IOTools.writeWeights(epochFilePrefix + IOTools.WEIGHTS_FILE_EXTENSION, currentWts);
      try {
        IOUtils.writeObjectToFile(updater.getState(), epochFilePrefix + STATE_FILE_EXTENSION);
      } catch (IOException e) {
        logger.warn("Could not write online updater state to: {}{}", epochFilePrefix, STATE_FILE_EXTENSION);
      }
      
      if(outputSingleBest) {
        PrintStream ps = IOTools.getWriterFromFile(epochFilePrefix + ".trans");
        IOTools.writeSingleBest(nbestLists, ps);
        ps.close();
      }
      
      // Debug info for this epoch
      double elapsedTime = TimingUtils.elapsedSeconds(startTime);
      logger.info("Epoch {} elapsed time: {} seconds", epoch, elapsedTime);
      double approxObjectiveValue = approximateObjective(nbestLists, epoch, corpusLevelMetricStr);
      if (approxObjectiveValue > maxObjectiveValue) maxObjectiveEpoch = epoch;
    }
    
    saveFinalWeights(currentWts, maxObjectiveEpoch, numEpochs);
  }

  /**
   * Update the pseudo-references for this training epoch.
   * 
   * @param epoch
   */
  private void updatePseudoReferences(int epoch) {    
    // Compute the pseudo reference set
    if (nbestListWriter != null) {
      nbestListWriter.close();
      EvaluationMetric<IString, String> metric = new BLEUMetric<IString, String>(references);
      MultiTranslationMetricMax<IString, String> searchAlgorithm = new HillClimbingMultiTranslationMetricMax<IString, String>(
          metric);

      NBestListContainer<IString, String> nbestLists = null;
      try {
        nbestLists = new FlatNBestList(nbestFilename, references.size());
      } catch (IOException e) {
        e.printStackTrace();
        logger.error("Could not load pseudo references from: {}", nbestFilename);
        throw new RuntimeException("Could not load pseudo references from:" + nbestFilename);
      }
      List<ScoredFeaturizedTranslation<IString, String>> maxFeaturizedTranslations = searchAlgorithm
          .maximize(nbestLists);

      assert maxFeaturizedTranslations.size() == tuneSource.size() : "Pseudo reference set does not match tuning set";
      int numTranslations = maxFeaturizedTranslations.size();
      for (int i = 0; i < numTranslations; ++i) {
        Sequence<IString> translation = maxFeaturizedTranslations.get(i).translation;
        if(pseudoReferences.get(i).size() >= numPseudoReferences) pseudoReferences.get(i).remove(0);
        pseudoReferences.get(i).add(translation);
      }
      logger.info("Number of pseudo references: {}", String.valueOf(pseudoReferences.get(0).size()));
      // Cleanup...these n-best files can get huge.
      File file = new File(nbestFilename);
      file.delete();
      
      // Setup the reference weights. Downweight the pseudo references
      referenceWeights = new double[numReferences+pseudoReferences.get(0).size()];
      Arrays.fill(referenceWeights, 1.0);
      //      Arrays.fill(referenceWeights, 0.5);
//      for (int i = 0; i < numReferences; ++i) referenceWeights[i] = 1.0;
    }
    
    // Setup the next n-best writer
    if (epoch >= pseudoReferenceBurnIn) {
      nbestFilename = String.format("%s/online-nbest.%d.nbest", tempDirectory,
          epoch);
      logger.info("Writing nbest lists to: {}", nbestFilename);
      nbestListWriter = IOTools.getWriterFromFile(nbestFilename);
    }
  }

  /**
   * Sort the list of 1-best translations and score with a corpus-level evaluation metric.
   *
   * @param scoreMetricStr A string specifying the metric to be passed to <code>CorpusLevelMetricFactory</code>.
   */
  private double approximateObjective(Map<Integer, Sequence<IString>> nbestLists, int epoch, String scoreMetricStr) {
    assert nbestLists.keySet().size() == references.size();

    EvaluationMetric<IString,String> metric = CorpusLevelMetricFactory.newMetric(scoreMetricStr, references);
    IncrementalEvaluationMetric<IString,String> incMetric = metric.getIncrementalMetric();
    Map<Integer, Sequence<IString>> sortedMap = 
        new TreeMap<Integer, Sequence<IString>>(nbestLists);
    for (Map.Entry<Integer, Sequence<IString>> entry : sortedMap.entrySet()) {
      incMetric.add(new ScoredFeaturizedTranslation<IString,String>(entry.getValue(), null, 0.0));
    }
    double objectiveValue = incMetric.score() * 100.0;
    logger.info("Epoch {} expected {}: {}", epoch, scoreMetricStr.toUpperCase(), objectiveValue);
    return objectiveValue;
  }

  /**
   * Make a batch from an array of indices.
   */
  private int[] makeBatch(int[] indices, int t, int batchSize) {
    final int start = t*batchSize;
    assert start < indices.length;
    final int end = Math.min((t+1)*batchSize, indices.length);
    int[] batch = new int[end - start];
    System.arraycopy(indices, start, batch, 0, batch.length);
    return batch;
  }

  /**
   * Make a ProcessorInput object for the thread pool from this mini batch.
   */
  private ProcessorInput makeInput(int[] batch, int inputId, Counter<String> weights) {
    List<Sequence<IString>> sourceList = new ArrayList<Sequence<IString>>(batch.length);
    List<List<Sequence<IString>>> referenceList = new ArrayList<List<Sequence<IString>>>(batch.length);
    for (int sourceId : batch) {
      sourceList.add(tuneSource.get(sourceId));
      if (createPseudoReferences && pseudoReferences != null && pseudoReferences.get(0).size() > 0) {
        List<Sequence<IString>> combinedRefs = new ArrayList<Sequence<IString>>(references.get(sourceId));
        combinedRefs.addAll(pseudoReferences.get(sourceId));
        referenceList.add(combinedRefs);
      } else {
        referenceList.add(references.get(sourceId));
      }
    }
    return new ProcessorInput(sourceList, referenceList, weights, batch, inputId);
  }

  /**
   * Load multiple references for accurate objective function evaluation during
   * tuning.
   * 
   * NOTE: This method re-initializes OnlineTuner.references
   * 
   * @param refStr a comma-separated list of reference filenames
   * @param wrapBoundary 
   */
  public void loadReferences(String refStr, boolean wrapBoundary) {
    if (refStr == null || refStr.length() == 0) {
      throw new IllegalArgumentException("Invalid reference list");
    }
    
    try {
      String[] filenames = refStr.split(",");
      System.err.println("reading references: " + refStr);
      references = MetricUtils.readReferences(filenames);
      assert references.get(0).size() == filenames.length;
      numReferences = filenames.length;
      if (wrapBoundary) {
        for (List<Sequence<IString>> refList : references) {
          wrap(refList);
        }
      }
    } catch (IOException e) {
      throw new RuntimeException(e);
    }
    assert references.size() == tuneSource.size();
    logger.info("Number of references for objective function calculation: {}", numReferences);
  }
  
  /**
   * Wrap all sequences in the input with start and end tokens.
   * 
   * @param sequences
   */
  private static void wrap(List<Sequence<IString>> sequences) {
    for (int i = 0, sz = sequences.size(); i < sz; ++i) {
      sequences.set(i, Sequences.wrapStartEnd(sequences.get(i), TokenUtils.START_TOKEN, TokenUtils.END_TOKEN));
    }
  }

  /**
   * Configure weights stored on file.
   * @param translationModel 
   */
  private static Counter<String> loadWeights(String wtsInitialFile,
      boolean uniformStartWeights, boolean randomizeStartWeights, TranslationModel<IString, String> translationModel) {

    Counter<String> weights = IOTools.readWeights(wtsInitialFile);
    if (uniformStartWeights) {
      // Initialize according to Moses heuristic
      Set<String> featureNames = new HashSet<>(weights.keySet());
      featureNames.addAll(FeatureUtils.getBaselineFeatures(translationModel));
      for (String key : featureNames) {
        if (key.startsWith(NGramLanguageModelFeaturizer.DEFAULT_FEATURE_NAME)) {
          weights.setCount(key, 0.5);
        } else if (key.startsWith(WordPenaltyFeaturizer.FEATURE_NAME)) {
          weights.setCount(key, -1.0);
        } else {
          weights.setCount(key, 0.2);
        }
      }
    }
    if (randomizeStartWeights) {
      // Add some random noise
      double scale = 1e-4;
      OptimizerUtils.randomizeWeightsInPlace(weights, scale);
    }
    return weights;
  }
  
  /**
   * Load the online updater state that accompanies this weight file.
   * 
   * @param wtsInitialFile The name of a weights file.
   * @return An UpdaterState instance or null if the state file does not exist.
   */
  private static UpdaterState loadUpdaterState(String wtsInitialFile) {
    int delim = wtsInitialFile.lastIndexOf('.');
    if (delim < 0) return null;
    String fileName = wtsInitialFile.substring(0, delim) + STATE_FILE_EXTENSION;
    File file = new File(fileName);
    if (file.exists()) {
      try {
        UpdaterState state = (UpdaterState) IOUtils.readObjectFromFile(file);
        return state;
        
      } catch (ClassNotFoundException e) {
        throw new RuntimeException(e);
      } catch (IOException e) {
        throw new RuntimeException(e);
      }
    } 
    return null;
  }

  /**
   * Configure the tuner for the specific tuning algorithm. Return the optimizer object.
   */
  private OnlineOptimizer<IString, String> configureOptimizer(String optimizerAlg, String[] optimizerFlags) {
    assert optimizerAlg != null;

    switch (optimizerAlg) {
      case "mira-1best":
        return new MIRA1BestHopeFearOptimizer(optimizerFlags);

      case "pro-sgd":
        assert wtsAccumulator != null : "You must load the initial weights before loading PairwiseRankingOptimizerSGD";
        assert tuneSource != null : "You must load the tuning set before loading PairwiseRankingOptimizerSGD";
        Counters.normalize(wtsAccumulator);
        return new PairwiseRankingOptimizerSGD(tuneSource.size(), expectedNumFeatures, optimizerFlags);

      case "expectedBLEU":
        assert wtsAccumulator != null : "You must load the initial weights before loading expected BLEU";
        assert tuneSource != null : "You must load the tuning set before loading expected BLEU";
        Counters.normalize(wtsAccumulator);
        return new ExpectedBLEUOptimizer(tuneSource.size(), expectedNumFeatures, optimizerFlags);

      case "crossentropy":
        assert wtsAccumulator != null : "You must load the initial weights before loading cross entropy optimizer";
        assert tuneSource != null : "You must load the tuning set before loading cross entropy optimizer";
        Counters.normalize(wtsAccumulator);
        return new CrossEntropyOptimizer(tuneSource.size(), expectedNumFeatures, optimizerFlags);

      default:
        throw new IllegalArgumentException("Unsupported optimizer: " + optimizerAlg);
    }
  }

  /**
   * Save the final weight vector. This is either the output of the last epoch,
   * or it is the best model according to the objective function.
   * 
   * @param lastWeights
   * @param maxObjectiveEpoch
   * @param numEpochs
   */
  private void saveFinalWeights(Counter<String> lastWeights, int maxObjectiveEpoch, int numEpochs) {
    Counter<String> finalWeights = lastWeights;
    if (returnBestDev && maxObjectiveEpoch >= 0 && ! (maxObjectiveEpoch == numEpochs-1)) {
      String bestWeightsFile = String.format("%s.%d%s", outputWeightPrefix, maxObjectiveEpoch, IOTools.WEIGHTS_FILE_EXTENSION);
      lastWeights = IOTools.readWeights(bestWeightsFile);
    } 
    String finalFilename = String.format("%s.final%s", outputWeightPrefix, IOTools.WEIGHTS_FILE_EXTENSION);
    IOTools.writeWeights(finalFilename, finalWeights);
    logger.info("Final weights from epoch {} to: {}", returnBestDev ? maxObjectiveEpoch : numEpochs-1,
        finalFilename);
    logger.info("Non-zero final weights: {}", finalWeights.keySet().size());
  }

  /********************************************
   * MAIN METHOD STUFF
   ********************************************/

  /**
   * Command-line parameter specification.
   */
  private static Map<String,Integer> optionArgDefs() {
    Map<String,Integer> optionMap = new HashMap<String,Integer>();
    optionMap.put("uw", 0);
    optionMap.put("rw", 0);
    optionMap.put("e", 1);
    optionMap.put("o", 1);
    optionMap.put("of", 1);
    optionMap.put("m", 1);
    optionMap.put("mf", 1);
    optionMap.put("n", 1);
    optionMap.put("r", 1);
    optionMap.put("bw", 0);
    optionMap.put("a", 0);
    optionMap.put("b", 1);
    optionMap.put("ef", 1);
    optionMap.put("wi", 1);
    optionMap.put("fmc", 1);
    optionMap.put("tmp", 1);
    optionMap.put("p", 1);
    optionMap.put("s", 0);
    return optionMap;
  }

  /**
   * Usage string for the main method.
   */
  private static String usage() {
    StringBuilder sb = new StringBuilder();
    String nl = System.getProperty("line.separator");
    sb.append("Usage: java ").append(OnlineTuner.class.getName())
      .append(" [OPTIONS] source_file target_file phrasal_ini initial_weights").append(nl).append(nl)
      .append("Options:").append(nl)
      .append("   -uw        : Uniform weight initialization").append(nl)
      .append("   -rw        : Randomize starting weights at the start of each epoch").append(nl)
      .append("   -e num     : Number of online epochs").append(nl)
      .append("   -o str     : Optimizer: [pro-sgd,mira-1best]").append(nl)
      .append("   -of str    : Optimizer flags (format: CSV list)").append(nl)
      .append("   -m str     : Gold scoring metric for the tuning algorithm (default: bleu-smooth)").append(nl)
      .append("   -mf str    : Gold scoring metric flags (format: CSV list)").append(nl)
      .append("   -n str     : Experiment name").append(nl)
      .append("   -r str     : Use multiple references (format: CSV list)").append(nl)
      .append("   -bw        : Set final weights to the best training epoch.").append(nl)
      .append("   -a         : Enable Collins-style parameter averaging between epochs").append(nl)
      .append("   -b num     : Mini-batch size (optimizer must support mini-batch learning").append(nl)
      .append("   -ef        : Expected # of features").append(nl)
      .append("   -wi        : # of minibatches between intermediate weight file writeouts within an epoch").append(nl)
      .append("   -fmc num   : Minimum number of times a feature must appear (default: 0)").append(nl)
      .append("   -tmp path  : Temp directory (default: /tmp)").append(nl)
      .append("   -p str     : Compute pseudo references with parameters <#refs,burn-in> (format: CSV list)").append(nl)
      .append("   -s         : Wrap references and source inputs in boundary tokens").append(nl)
      .append("   -rand      : Randomize dev set before tuning (default: true)").append(nl)
      .append("   -sb        : Specify for single best output. ");
    
    return sb.toString();
  }

  /**
   * Online optimization for machine translation.
   * 
   * @param args
   */
  public static void main(String[] args) {
    // Parse command-line parameters
    Properties opts = StringUtils.argsToProperties(args, optionArgDefs());
    int numEpochs = PropertiesUtils.getInt(opts, "e", 1);
    String optimizerAlg = opts.getProperty("o", "mira-1best");
    String[] optimizerFlags = opts.containsKey("of") ? opts.getProperty("of").split(",") : null;
    String scoreMetricStr = opts.getProperty("m", "bleu-smooth");
    String[] scoreMetricOpts = opts.containsKey("mf") ? opts.getProperty("mf").split(",") : null;
    String experimentName = opts.getProperty("n", "debug");
    boolean uniformStartWeights = PropertiesUtils.getBool(opts, "uw");
    String refStr = opts.getProperty("r", null);
    boolean finalWeightsFromBestEpoch = PropertiesUtils.getBool(opts, "bw", false);
    boolean doParameterAveraging = PropertiesUtils.getBool(opts, "a", false);
    int batchSize = PropertiesUtils.getInt(opts, "b", 1);
    boolean randomizeStartingWeights = PropertiesUtils.getBool(opts, "rw", false);
    int expectedNumFeatures = PropertiesUtils.getInt(opts, "ef", 30);
    int weightWriteOutInterval = PropertiesUtils.getInt(opts, "wi", 10000/batchSize);
    int minFeatureCount = PropertiesUtils.getInt(opts, "fmc", 0);
    String tmpPath = opts.getProperty("tmp", "/tmp");
    String pseudoRefOptions = opts.getProperty("p", null);
    boolean wrapBoundary = PropertiesUtils.getBool(opts, "s", false);
    boolean shuffleDev = PropertiesUtils.getBool(opts, "rand", true);
    boolean outputSingleBest = PropertiesUtils.getBool(opts, "sb", false);
    
    // Parse arguments
    String[] parsedArgs = opts.getProperty("","").split("\\s+");
    if (parsedArgs.length != 4) {
      System.err.println(usage());
      System.exit(-1);
    }
    String srcFile = parsedArgs[0];
    String tgtFile = parsedArgs[1];
    String phrasalIniFile = parsedArgs[2];
    String wtsInitialFile = parsedArgs[3];

    final long startTime = System.nanoTime();
    System.out.println("Phrasal Online Tuner");
    System.out.printf("Startup: %s%n", new Date());
    System.out.println("====================");
    for (Entry<String, String> option : PropertiesUtils.getSortedEntries(opts)) {
      System.out.printf(" %s\t%s%n", option.getKey(), option.getValue());
    }
    System.out.println("====================");
    System.out.println();
      
    // Run optimization
    final SentenceLevelMetric<IString,String> slScoreMetric = SentenceLevelMetricFactory.getMetric(scoreMetricStr, scoreMetricOpts);
    final String clMetricString = SentenceLevelMetricFactory.sentenceLevelToCorpusLevel(scoreMetricStr);
    OnlineTuner tuner = new OnlineTuner(srcFile, tgtFile, phrasalIniFile, wtsInitialFile, 
        optimizerAlg, optimizerFlags, uniformStartWeights, randomizeStartingWeights,
        expectedNumFeatures, wrapBoundary, experimentName);
    if (refStr != null) {
      tuner.loadReferences(refStr, wrapBoundary);
    }
    if (pseudoRefOptions != null) {
      tuner.computePseudoReferences(pseudoRefOptions, tmpPath);
    }
    tuner.doParameterAveraging(doParameterAveraging);
    tuner.finalWeightsFromBestEpoch(finalWeightsFromBestEpoch);
    tuner.minFeatureCount(minFeatureCount);
    tuner.shuffleDev(shuffleDev);
    tuner.outputSingleBest(outputSingleBest);
    tuner.run(numEpochs, batchSize, slScoreMetric, clMetricString, weightWriteOutInterval);

    final long elapsedTime = System.nanoTime() - startTime;
    System.out.printf("Elapsed time: %.2f seconds%n", elapsedTime / 1e9);
    System.out.printf("Finished at: %s%n", new Date());
  }
}<|MERGE_RESOLUTION|>--- conflicted
+++ resolved
@@ -146,11 +146,7 @@
       e.printStackTrace();
       System.exit(-1);
     }
-<<<<<<< HEAD
-    logger.info("Loaded Phrasal from: " + phrasalIniFile);
-=======
     logger.info("Loaded Phrasal from: {}", phrasalIniFile);
->>>>>>> 1a53f4cc
 
     // Configure the initial weights
     this.expectedNumFeatures = expectedNumFeatures;
@@ -158,22 +154,14 @@
     this.discardInitialWeightState = uniformStartWeights || randomizeStartWeights;
     wtsAccumulator = OnlineTuner.loadWeights(initialWtsFile, uniformStartWeights, randomizeStartWeights, 
         decoder.getTranslationModel());
-<<<<<<< HEAD
-    logger.info("Initial weights: " + wtsAccumulator.toString());
-=======
     logger.info("Initial weights: '{}' {}", Counters.toBiggestValuesFirstString(wtsAccumulator, 20), 
         (wtsAccumulator.size() > 20 ? "..." : ""));
->>>>>>> 1a53f4cc
 
     // Load the tuning set
     tuneSource = IStrings.tokenizeFile(srcFile);
     assert tuneSource.size() > 0;
     loadReferences(tgtFile, wrapBoundary);
-<<<<<<< HEAD
-    logger.info(String.format("Intrinsic loss corpus contains %d examples", tuneSource.size()));
-=======
     logger.info("Intrinsic loss corpus contains {} examples", tuneSource.size());
->>>>>>> 1a53f4cc
         
     // Load the optimizer last since some optimizers depend on fields initialized
     // by OnlineTuner.
@@ -369,10 +357,6 @@
         inputProperties.put(InputProperty.DecoderLocalWeights, input.weights);
         List<RichTranslation<IString,String>> nbestList = decoder.decode(input.source.get(i), sourceId, 
             threadId, inputProperties);
-<<<<<<< HEAD
-        
-=======
->>>>>>> 1a53f4cc
         nbestLists.add(nbestList);
       }
 
@@ -521,11 +505,7 @@
       if(shuffleDev)
         ArrayMath.shuffle(indices);
       
-<<<<<<< HEAD
-      logger.info(String.format("Number of batches for epoch %d: %d", epoch, numBatches));
-=======
       logger.info("Number of batches for epoch {}: {}", epoch, numBatches);
->>>>>>> 1a53f4cc
       for (int t = 0; t < numBatches; ++t) {
         logger.info("Epoch {} batch {} memory free: {}  max: {}", epoch, t, runtime.freeMemory(), 
             runtime.maxMemory());

--- conflicted
+++ resolved
@@ -1163,11 +1163,7 @@
 
     // Output space of the decoder
     final boolean targetsArePrefixes = inputProperties.containsKey(InputProperty.TargetPrefix) ? 
-<<<<<<< HEAD
-        Boolean.parseBoolean( (String) inputProperties.get(InputProperty.TargetPrefix)) : false;
-=======
         (boolean) inputProperties.get(InputProperty.TargetPrefix) : false;
->>>>>>> 51bcb33b
     OutputSpace<IString, String> outputSpace = OutputSpaceFactory.getOutputSpace(sourceInputId, 
         targets, targetsArePrefixes, translationModel.maxLengthSource(), translationModel.maxLengthTarget(),
         wrapBoundary);

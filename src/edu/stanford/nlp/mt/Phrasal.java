--- conflicted
+++ resolved
@@ -660,12 +660,7 @@
             Double.parseDouble(config.get(WORD_PENALTY_WT_OPT).get(0)));
       }
 
-<<<<<<< HEAD
       weightVector.setCount(UnknownWordFeaturizer.FEATURE_NAME, 1.0);
-      weightVector.setCount(SentenceBoundaryFeaturizer.FEATURE_NAME, 1.0);
-=======
-      weightConfig.setCount(UnknownWordFeaturizer.FEATURE_NAME, 1.0);
->>>>>>> 06ad7208
 
       if (config.containsKey(TRANSLATION_MODEL_WT_OPT)) {
         System.err.printf("Warning: Ignoring old translation model weights set with %s", TRANSLATION_MODEL_WT_OPT);
@@ -854,12 +849,8 @@
         throw new RuntimeException(e);
       }
 
-<<<<<<< HEAD
       // Silently ignored by the cube pruning decoder
-      infererBuilder.setBeamType(HypothesisBeamFactory.BeamType.sloppybeam);
-=======
       infererBuilder.setBeamType(BeamFactory.BeamType.sloppybeam);
->>>>>>> 06ad7208
 
       if (distortionLimit != -1) {
         infererBuilder.setMaxDistortion(distortionLimit);

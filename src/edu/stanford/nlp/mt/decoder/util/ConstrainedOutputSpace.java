--- conflicted
+++ resolved
@@ -188,13 +188,8 @@
           filteredIndices.add(j);
         }
       }
-<<<<<<< HEAD
-      // careful: this only works if filteredIndices is sorted in ascending order!
-      for (int j = filteredIndices.size() - 1; j >= 0; j--){
-=======
       // Iterate through in reverse order
       for (int j = filteredIndices.size() - 1; j >= 0; --j) {
->>>>>>> 51bcb33b
         ruleGrid.remove(i, filteredIndices.get(j));
       }
     }

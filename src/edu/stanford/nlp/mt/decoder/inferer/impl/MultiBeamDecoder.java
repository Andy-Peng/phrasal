--- conflicted
+++ resolved
@@ -141,46 +141,18 @@
       RecombinationHistory<Derivation<TK, FV>> recombinationHistory,
       ConstrainedOutputSpace<TK, FV> constrainedOutputSpace,
       List<Sequence<TK>> targets, int nbest) {
-<<<<<<< HEAD
-    featurizer.reset();
     final int sourceSz = source.size();
 
     // create beams, where there is a bijection between the beam and the cardinality of
     // the coverage set
     if (DEBUG) System.err.println("Creating beams");
-    Beam<Hypothesis<TK, FV>>[] beams = createBeamsForCoverageCounts(source
+    Beam<Derivation<TK, FV>>[] beams = createBeamsForCoverageCounts(source
         .size() + 1, beamCapacity, filter, recombinationHistory);
 
     // TM (phrase table) query for applicable rules
     if (DEBUG) System.err.println("Generating Translation Options");
-    List<ConcreteTranslationOption<TK,FV>> options = phraseGenerator
-        .translationOptions(source, targets, sourceInputId, scorer);
-=======
-    int sourceSz = source.size();
-    BufferedWriter alignmentDump = null;
-
-    if (ALIGNMENT_DUMP != null) {
-      try {
-        alignmentDump = new BufferedWriter(new OutputStreamWriter(
-            new FileOutputStream(ALIGNMENT_DUMP, true)));
-      } catch (Exception e) {
-        alignmentDump = null;
-      }
-    }
-
-    // create beams
-    if (DEBUG)
-      System.err.println("Creating beams");
-    Beam<Derivation<TK, FV>>[] beams = createBeamsForCoverageCounts(source
-        .size() + 1, beamCapacity, filter, recombinationHistory);
-
-    // retrieve translation options
-    if (DEBUG)
-      System.err.println("Generating Translation Options");
-
     List<ConcreteRule<TK,FV>> options = phraseGenerator
         .getRules(source, targets, sourceInputId, scorer);
->>>>>>> 06ad7208
 
     if (OPTIONS_DUMP && DETAILED_DEBUG) {
       int sentId = sourceInputId;
@@ -209,13 +181,8 @@
     // Create rule lookup chart. Rules can be fetched by span.
     OptionGrid<TK,FV> optionGrid = new OptionGrid<TK,FV>(options, source);
 
-<<<<<<< HEAD
     // Generate null/start hypothesis
-    List<List<ConcreteTranslationOption<TK,FV>>> allOptions = new ArrayList<List<ConcreteTranslationOption<TK,FV>>>();
-=======
-    // insert initial hypothesis
     List<List<ConcreteRule<TK,FV>>> allOptions = new ArrayList<List<ConcreteRule<TK,FV>>>();
->>>>>>> 06ad7208
     allOptions.add(options);
     Derivation<TK, FV> nullHyp = new Derivation<TK, FV>(sourceInputId, source,
         heuristic, scorer, annotators, allOptions);
@@ -277,14 +244,8 @@
       if (beams[i].size() != 0
           && (constrainedOutputSpace == null || constrainedOutputSpace
               .allowableFinal(beams[i].iterator().next().featurizable))) {
-<<<<<<< HEAD
-        Hypothesis<TK, FV> bestHyp = beams[i].iterator().next();
-        System.err.printf("Annotator output for best hypothesis (%d vs %d)%n", 
-            bestHyp.annotators.size(), annotators.size());
-=======
         Derivation<TK, FV> bestHyp = beams[i].iterator().next();
         System.err.printf("Annotator output for best hypothesis (%d vs %d)\n", bestHyp.annotators.size(), annotators.size());
->>>>>>> 06ad7208
         System.err.println("===========================================");
         for (Annotator<TK,FV> annotator: bestHyp.annotators) {
         	System.err.println(annotator);
@@ -350,7 +311,6 @@
     }
   }
 
-<<<<<<< HEAD
   /**
    * Sloppy beam search from Pharoah / early version of Moses. This algorithm
    * creates many hypotheses that will eventually be discarded.
@@ -363,10 +323,7 @@
    * @param sourceInputId
    * @return number of generated hypotheses
    */
-  private int expandBeam(Beam<Hypothesis<TK, FV>>[] beams, int beamId,
-=======
   private int expandBeam(Beam<Derivation<TK, FV>>[] beams, int beamId,
->>>>>>> 06ad7208
       int sourceSz, OptionGrid<TK,FV> optionGrid,
       ConstrainedOutputSpace<TK, FV> constrainedOutputSpace,
       int sourceInputId) {
@@ -374,12 +331,7 @@
     int hypPos = -1;
     int totalHypothesesGenerated = 0;
 
-<<<<<<< HEAD
-    // Try to expand each hypothesis
-    for (Hypothesis<TK, FV> hyp : beams[beamId]) {
-=======
     for (Derivation<TK, FV> hyp : beams[beamId]) {
->>>>>>> 06ad7208
       hypPos++;
       if (hyp == null)
         continue;
@@ -455,20 +407,7 @@
               continue;
             }
 
-<<<<<<< HEAD
-            // Create new hypothesis by extending current hypothesis with
-            // the current rule.
-            Hypothesis<TK, FV> newHyp = new Hypothesis<TK, FV>(sourceInputId,
-=======
-            /*
-             * if (option.abstractOption.phraseScoreNames[0] ==
-             * UnknownWordFeaturizer.UNKNOWN_PHRASE_TAG && hypNextForeignPos
-             * != startPos) { continue; // lets not allow untranslated foreign
-             * phrases to float around randomly }
-             */
-
             Derivation<TK, FV> newHyp = new Derivation<TK, FV>(sourceInputId,
->>>>>>> 06ad7208
                 option, hyp.length, hyp, featurizer, scorer, heuristic);
 
             if (DETAILED_DEBUG) {
@@ -544,27 +483,4 @@
     }
     return totalHypothesesGenerated;
   }
-<<<<<<< HEAD
-=======
-
-  void writeAlignments(BufferedWriter alignmentDump, Derivation<TK, FV> bestHyp)
-      throws IOException {
-    if (alignmentDump == null)
-      return;
-    alignmentDump.append(bestHyp.featurizable.targetPrefix.toString())
-        .append("\n");
-    alignmentDump.append(bestHyp.featurizable.sourceSentence.toString())
-        .append("\n");
-    for (Derivation<TK, FV> hyp = bestHyp; hyp.featurizable != null; hyp = hyp.preceedingDerivation) {
-      alignmentDump.append(String.format("%d:%d => %d:%d # %s => %s\n",
-          hyp.featurizable.sourcePosition, hyp.featurizable.sourcePosition
-              + hyp.featurizable.sourcePhrase.size() - 1,
-          hyp.featurizable.targetPosition,
-          hyp.featurizable.targetPosition
-              + hyp.featurizable.targetPhrase.size() - 1,
-          hyp.featurizable.sourcePhrase, hyp.featurizable.targetPhrase));
-    }
-    alignmentDump.append("\n");
-  }
->>>>>>> 06ad7208
 }
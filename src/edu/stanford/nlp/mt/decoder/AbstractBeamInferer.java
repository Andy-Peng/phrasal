--- conflicted
+++ resolved
@@ -387,7 +387,6 @@
     
     return translations;
   }
-<<<<<<< HEAD
 
   /**
    * Faster and more diverse n-best extraction directly from beam given a target prefix.
@@ -497,8 +496,6 @@
       return (int) Math.signum(o2.score - o1.score);
     }
   }
-=======
->>>>>>> 25ed84af
 
   @Override
   public RichTranslation<TK, FV> translate(Sequence<TK> source,

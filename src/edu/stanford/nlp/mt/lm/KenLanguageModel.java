package edu.stanford.nlp.mt.lm;

import java.util.concurrent.atomic.AtomicReference;
import java.util.concurrent.locks.ReentrantLock;

import org.apache.logging.log4j.LogManager;
import org.apache.logging.log4j.Logger;

import edu.stanford.nlp.mt.util.IString;
import edu.stanford.nlp.mt.util.Sequence;
import edu.stanford.nlp.mt.util.TokenUtils;
import edu.stanford.nlp.mt.util.Vocabulary;

/**
 * KenLM language model support via JNI.
 *
 * @author daniel cer (danielcer@stanford.edu)
 * @author Spence Green
 * @author Kenneth Heafield
 *
 */
public class KenLanguageModel implements LanguageModel<IString> {

<<<<<<< HEAD
=======
  private static final Logger logger = LogManager.getLogger(KenLanguageModel.class.getName());

  
>>>>>>> 1a53f4cc
  private static final int[] EMPTY_INT_ARRAY = new int[0];
  public static final String KENLM_LIBRARY_NAME = "PhrasalKenLM";
  
  static {
    try {
      System.loadLibrary(KENLM_LIBRARY_NAME);
<<<<<<< HEAD
    
    } catch (java.lang.UnsatisfiedLinkError e) {
      System.err.println("KenLM has not been compiled!");
      e.printStackTrace();
=======
      logger.info("Loaded KenLM JNI library.");
    
    } catch (java.lang.UnsatisfiedLinkError e) {
      logger.fatal("KenLM has not been compiled!", e);
>>>>>>> 1a53f4cc
      System.exit(-1);
    }
  }

  private KenLM model;

  private final String name;

  private AtomicReference<int[]> istringIdToKenLMId;

  private final ReentrantLock preventDuplicateWork = new ReentrantLock();

  /**
   * Constructor for multi-threaded queries.
   *
   * @param filename
   */
  public KenLanguageModel(String filename) {
    model = new KenLM(filename);
    name = String.format("KenLM(%s)", filename);
    initializeIdTable();
  }

  /**
   * Create the mapping between IString word ids and KenLM word ids.
   */
  private void initializeIdTable() {
    // Don't remove this line!! Sanity check to make sure that start and end load before
    // building the index.
<<<<<<< HEAD
    System.err.printf("Special tokens: start: %s  end: %s%n", TokenUtils.START_TOKEN.toString(),
        TokenUtils.END_TOKEN.toString());
=======
    logger.info("Special tokens: start: {}  end: {}", TokenUtils.START_TOKEN,
        TokenUtils.END_TOKEN);
>>>>>>> 1a53f4cc
    int[] table = new int[Vocabulary.systemSize()];
    for (int i = 0; i < table.length; ++i) {
      table[i] = model.index(Vocabulary.systemGet(i));
    }
    istringIdToKenLMId = new AtomicReference<int[]>(table);
  }

  /**
   * Maps the IString id to a kenLM id. If the IString
   * id is out of range, update the vocab mapping.
   * @param token
   * @return kenlm id of the string
   */
  private int toKenLMId(IString token) {
    {
      int[] map = istringIdToKenLMId.get();
      if (token.id < map.length) {
        return map[token.id];
      }
    }
    // Rare event: we have to expand the vocabulary.
    // In principle, this doesn't need to be a lock, but it does
    // prevent unnecessary work duplication.
    if (preventDuplicateWork.tryLock()) {
      // This thread is responsible for updating the mapping.
      try {
        // Maybe another thread did the work for us?
        int[] oldTable = istringIdToKenLMId.get();
        if (token.id < oldTable.length) {
          return oldTable[token.id];
        }
        int[] newTable = new int[Vocabulary.systemSize()];
        System.arraycopy(oldTable, 0, newTable, 0, oldTable.length);
        for (int i = oldTable.length; i < newTable.length; ++i) {
          newTable[i] = model.index(Vocabulary.systemGet(i));
        }
        istringIdToKenLMId.set(newTable);
        return newTable[token.id];
      } finally {
        preventDuplicateWork.unlock();
      }
    }
    // Another thread is working.  Lookup directly.
    return model.index(token.toString());
  }

  @Override
  public IString getStartToken() {
    return TokenUtils.START_TOKEN;
  }

  @Override
  public IString getEndToken() {
    return TokenUtils.END_TOKEN;
  }

  @Override
  public String getName() {
    return name;
  }

  @Override
  public int order() {
    return model.order();
  }

  @Override
  public LMState score(Sequence<IString> sequence, int startIndex, LMState priorState) {
    // Extract prior state
    int[] state = priorState == null ? EMPTY_INT_ARRAY : ((KenLMState) priorState).getState();
    int[] ngramIds = makeKenLMInput(sequence, state);

    // Reverse the start index for KenLM
    int kenLMStartIndex = ngramIds.length - state.length - startIndex - 1;

    // Execute the query (via JNI) and construct the return state
    long got = model.scoreSeqMarshalled(ngramIds, kenLMStartIndex);
    return new KenLMState(KenLM.scoreFromMarshalled(got), ngramIds, KenLM.rightStateFromMarshalled(got));
  }

  /**
   * Convert a Sequence and an optional state to an input for KenLM.
   *
   * @param sequence
   * @param priorState
   * @return
   */
  private int[] makeKenLMInput(Sequence<IString> sequence, int[] priorState) {
    final int sequenceSize = sequence.size();
    int[] ngramIds = new int[sequenceSize + priorState.length];
    if (priorState.length > 0) {
      System.arraycopy(priorState, 0, ngramIds, sequenceSize, priorState.length);
    }
    for (int i = 0; i < sequenceSize; i++) {
      // Notice: ngramids are in reverse order vv. the Sequence
      ngramIds[sequenceSize-1-i] = toKenLMId(sequence.get(i));
    }
    return ngramIds;
  }
}<|MERGE_RESOLUTION|>--- conflicted
+++ resolved
@@ -21,29 +21,19 @@
  */
 public class KenLanguageModel implements LanguageModel<IString> {
 
-<<<<<<< HEAD
-=======
   private static final Logger logger = LogManager.getLogger(KenLanguageModel.class.getName());
 
   
->>>>>>> 1a53f4cc
   private static final int[] EMPTY_INT_ARRAY = new int[0];
   public static final String KENLM_LIBRARY_NAME = "PhrasalKenLM";
   
   static {
     try {
       System.loadLibrary(KENLM_LIBRARY_NAME);
-<<<<<<< HEAD
-    
-    } catch (java.lang.UnsatisfiedLinkError e) {
-      System.err.println("KenLM has not been compiled!");
-      e.printStackTrace();
-=======
       logger.info("Loaded KenLM JNI library.");
     
     } catch (java.lang.UnsatisfiedLinkError e) {
       logger.fatal("KenLM has not been compiled!", e);
->>>>>>> 1a53f4cc
       System.exit(-1);
     }
   }
@@ -73,13 +63,8 @@
   private void initializeIdTable() {
     // Don't remove this line!! Sanity check to make sure that start and end load before
     // building the index.
-<<<<<<< HEAD
-    System.err.printf("Special tokens: start: %s  end: %s%n", TokenUtils.START_TOKEN.toString(),
-        TokenUtils.END_TOKEN.toString());
-=======
     logger.info("Special tokens: start: {}  end: {}", TokenUtils.START_TOKEN,
         TokenUtils.END_TOKEN);
->>>>>>> 1a53f4cc
     int[] table = new int[Vocabulary.systemSize()];
     for (int i = 0; i < table.length; ++i) {
       table[i] = model.index(Vocabulary.systemGet(i));

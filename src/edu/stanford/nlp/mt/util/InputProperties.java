--- conflicted
+++ resolved
@@ -53,17 +53,12 @@
         if (fields.length != 2) {
           throw new RuntimeException("File format error: " + keyValue + " " + String.valueOf(fields.length));
         }
-<<<<<<< HEAD
-        //we want to support a list of domains
-        if(InputProperty.valueOf(fields[0]) == InputProperty.Domain)
-          inputProperties.put(InputProperty.valueOf(fields[0]), fields[1].split(LIST_DELIMITER));
-        else
-          inputProperties.put(InputProperty.valueOf(fields[0]), fields[1]);
-=======
         // Type conversions on InputProperty objects
         InputProperty inputProperty = InputProperty.valueOf(fields[0]);
         String value = fields[1];
-        if (inputProperty == InputProperty.TargetPrefix) {
+        if(inputProperty == InputProperty.Domain)
+          inputProperties.put(inputProperty, value.split(LIST_DELIMITER));
+        else if (inputProperty == InputProperty.TargetPrefix) {
           inputProperties.put(inputProperty, Boolean.valueOf(value));
           
         } else if (inputProperty == InputProperty.DistortionLimit) {
@@ -79,7 +74,6 @@
           // Leave as a string
           inputProperties.put(inputProperty, value);
         }
->>>>>>> 51bcb33b
       }
     }
     return inputProperties;

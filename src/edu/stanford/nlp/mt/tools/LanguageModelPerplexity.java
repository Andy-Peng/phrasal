package edu.stanford.nlp.mt.tools;

import java.io.IOException;
import java.io.InputStreamReader;
import java.io.LineNumberReader;

import edu.stanford.nlp.mt.base.IOTools;
import edu.stanford.nlp.mt.base.IString;
import edu.stanford.nlp.mt.base.IStrings;
import edu.stanford.nlp.mt.base.Sequence;
import edu.stanford.nlp.mt.base.Sequences;
import edu.stanford.nlp.mt.lm.LanguageModel;
import edu.stanford.nlp.mt.lm.LanguageModelFactory;

/**
 * Evaluate the perplexity of an input file under a language model.
 * 
 * @author danielcer
 * @author Spence Green
 *
 */
public final class LanguageModelPerplexity {
  
  private LanguageModelPerplexity() {}
<<<<<<< HEAD
  
  public static <T> double scoreSequence(LanguageModel<T> lm, Sequence<T> sequence) {
    double logP = 0;
    Sequence<T> paddedSequence = new InsertedStartEndToken<T>(sequence, lm.getStartToken(),
        lm.getEndToken());
    for (int i = 1, limit = paddedSequence.size(); i < limit; i++) {
      final int seqStart = Math.max(0, i - lm.order() + 1);
      Sequence<T> ngram = paddedSequence.subsequence(seqStart, i + 1);
      double ngramScore = lm.score(ngram).getScore();
      if (ngramScore == ARPALanguageModel.UNKNOWN_WORD_SCORE) {
        // like sri lm's n-gram utility w.r.t. closed vocab models,
        // right now we silently ignore unknown words.
        continue;
      }
      logP += ngramScore;
    }
    return logP;
  }
  
=======

>>>>>>> cf7598b5
  /**
   * 
   * @param args
   */
  public static void main(String[] args) throws IOException {
    if (args.length == 0) {
      System.err
          .printf("Usage: java %s type:path [input_file] < input_file%n", LanguageModelPerplexity.class.getName());
      System.exit(-1);
    }

    String model = args[0];
    System.out.printf("Loading lm: %s...%n", model);
    LanguageModel<IString> lm = LanguageModelFactory.load(model);

    LineNumberReader reader = (args.length == 1) ? 
        new LineNumberReader(new InputStreamReader(System.in)) :
          IOTools.getReaderFromFile(args[1]);
    
    double logSum = 0.0;
    final long startTimeMillis = System.nanoTime();
    for (String sent; (sent = reader.readLine()) != null;) {
      Sequence<IString> seq = IStrings.tokenize(sent);
<<<<<<< HEAD
      final double score = scoreSequence(lm, seq);
=======
      Sequence<IString> paddedSequence = Sequences.wrapStartEnd(seq, lm.getStartToken(),
          lm.getEndToken());
      final double score = lm.score(paddedSequence, 1, null).getScore();
>>>>>>> cf7598b5
      assert score != 0.0;
      assert ! Double.isNaN(score);
      assert ! Double.isInfinite(score);
      
      logSum += score;
      
      System.out.println("Sentence: " + sent);
      System.out.printf("Sequence score: %f score_log10: %f%n", score, score
          / Math.log(10));
    }
    reader.close();
    System.out.printf("Log sum score: %e%n", logSum);
        
    double elapsed = (System.nanoTime() - startTimeMillis) / 1e9;
    System.err.printf("Elapsed time: %.3fs%n", elapsed);
  }
}<|MERGE_RESOLUTION|>--- conflicted
+++ resolved
@@ -21,30 +21,6 @@
  */
 public final class LanguageModelPerplexity {
   
-  private LanguageModelPerplexity() {}
-<<<<<<< HEAD
-  
-  public static <T> double scoreSequence(LanguageModel<T> lm, Sequence<T> sequence) {
-    double logP = 0;
-    Sequence<T> paddedSequence = new InsertedStartEndToken<T>(sequence, lm.getStartToken(),
-        lm.getEndToken());
-    for (int i = 1, limit = paddedSequence.size(); i < limit; i++) {
-      final int seqStart = Math.max(0, i - lm.order() + 1);
-      Sequence<T> ngram = paddedSequence.subsequence(seqStart, i + 1);
-      double ngramScore = lm.score(ngram).getScore();
-      if (ngramScore == ARPALanguageModel.UNKNOWN_WORD_SCORE) {
-        // like sri lm's n-gram utility w.r.t. closed vocab models,
-        // right now we silently ignore unknown words.
-        continue;
-      }
-      logP += ngramScore;
-    }
-    return logP;
-  }
-  
-=======
-
->>>>>>> cf7598b5
   /**
    * 
    * @param args
@@ -68,13 +44,9 @@
     final long startTimeMillis = System.nanoTime();
     for (String sent; (sent = reader.readLine()) != null;) {
       Sequence<IString> seq = IStrings.tokenize(sent);
-<<<<<<< HEAD
-      final double score = scoreSequence(lm, seq);
-=======
       Sequence<IString> paddedSequence = Sequences.wrapStartEnd(seq, lm.getStartToken(),
           lm.getEndToken());
       final double score = lm.score(paddedSequence, 1, null).getScore();
->>>>>>> cf7598b5
       assert score != 0.0;
       assert ! Double.isNaN(score);
       assert ! Double.isInfinite(score);

// Phrasal -- A Statistical Machine Translation Toolkit
// for Exploring New Model Features.
// Copyright (c) 2007-2010 The Board of Trustees of
// The Leland Stanford Junior University. All Rights Reserved.
//
// This program is free software; you can redistribute it and/or
// modify it under the terms of the GNU General Public License
// as published by the Free Software Foundation; either version 2
// of the License, or (at your option) any later version.
//
// This program is distributed in the hope that it will be useful,
// but WITHOUT ANY WARRANTY; without even the implied warranty of
// MERCHANTABILITY or FITNESS FOR A PARTICULAR PURPOSE.  See the
// GNU General Public License for more details.
//
// You should have received a copy of the GNU General Public License
// along with this program; if not, write to the Free Software
// Foundation, Inc., 59 Temple Place - Suite 330, Boston, MA  02111-1307, USA.
//
// For more information, bug reports, fixes, contact:
//    Christopher Manning
//    Dept of Computer Science, Gates 1A
//    Stanford CA 94305-9010
//    USA
//    java-nlp-user@lists.stanford.edu
//    http://nlp.stanford.edu/software/phrasal

package edu.stanford.nlp.mt.neural;

import java.net.InetAddress;
import java.util.ArrayList;
import java.util.Arrays;
import java.util.Date;
import java.util.List;
import java.util.Properties;
import java.util.Set;
import java.util.SortedSet;
import java.util.TreeSet;
import java.util.regex.Pattern;
import java.io.File;
import java.io.IOException;
import java.io.LineNumberReader;
import java.io.PrintStream;
import java.text.SimpleDateFormat;

import edu.stanford.nlp.objectbank.ObjectBank;
import edu.stanford.nlp.util.Generics;
import edu.stanford.nlp.util.StringUtils;
import edu.stanford.nlp.util.concurrent.MulticoreWrapper;
import edu.stanford.nlp.util.concurrent.ThreadsafeProcessor;
import edu.stanford.nlp.mt.train.AlignmentSymmetrizer;
import edu.stanford.nlp.mt.train.AlignmentSymmetrizer.SymmetrizationType;
import edu.stanford.nlp.mt.train.AlignmentTemplate;
import edu.stanford.nlp.mt.train.GIZAWordAlignment;
import edu.stanford.nlp.mt.train.SymmetricalWordAlignment;
import edu.stanford.nlp.mt.base.IOTools;

/**
 * Extract data for neural LM training based on PhraseExtract code by Michel Galley and Spence Green.
 * 
 * @author Thang Luong  
 */

public class PhraseExtractNeuralTraining {  
  static public final String CONFIG_OPT = "config";
  static public final String INPUT_DIR_OPT = "inputDir";
  static public final String F_CORPUS_OPT = "fCorpus";
  static public final String E_CORPUS_OPT = "eCorpus";
  static public final String A_CORPUS_OPT = "align";
  static public final String A_FE_CORPUS_OPT = "efAlign";
  static public final String A_EF_CORPUS_OPT = "feAlign";
  static public final String SYMMETRIZE_OPT = "symmetrization";
  static public final String VERBOSE_OPT = "verbose";
  static public final String HELP_OPT = "help";
  
  // Thang Feb14
  static public final String NGRAM_OPT = "ngram";
  static public final String SRC_WINDOW_OPT = "srcWindow";
  static public final String SRC_START_TOKEN_OPT = "srcStartToken";
  static public final String SRC_END_TOKEN_OPT = "srcEndToken";
  static public final String TGT_START_TOKEN_OPT = "tgtStartToken";
  static public final String OUTPUT_FILE = "outputFile";
  
  static public final String LOWERCASE_OPT = "lowercase";
  static public final String MEM_USAGE_FREQ_OPT = "memUsageFreq";
  static public final String THREADS_OPT = "threads";
  static public final String TRIPLE_FILE = "tripleFile";
  
  static final Set<String> REQUIRED_OPTS = Generics.newHashSet();
  static final Set<String> OPTIONAL_OPTS = Generics.newHashSet();
  static final Set<String> ALL_RECOGNIZED_OPTS = Generics.newHashSet();

  static {
    REQUIRED_OPTS.addAll(Arrays.asList(F_CORPUS_OPT, E_CORPUS_OPT, NGRAM_OPT, SRC_WINDOW_OPT, 
        SRC_START_TOKEN_OPT, SRC_END_TOKEN_OPT, TGT_START_TOKEN_OPT, OUTPUT_FILE));
    OPTIONAL_OPTS.addAll(Arrays.asList(A_CORPUS_OPT, A_EF_CORPUS_OPT,
        A_FE_CORPUS_OPT, SYMMETRIZE_OPT, INPUT_DIR_OPT, THREADS_OPT, HELP_OPT, VERBOSE_OPT
        , MEM_USAGE_FREQ_OPT, LOWERCASE_OPT, TRIPLE_FILE));
    ALL_RECOGNIZED_OPTS.addAll(REQUIRED_OPTS);
    ALL_RECOGNIZED_OPTS.addAll(OPTIONAL_OPTS);
  }

  public static final String DEBUG_PROPERTY = "DebugPhraseExtract";
  public static final boolean DEBUG = Boolean.parseBoolean(System.getProperty(
      DEBUG_PROPERTY, "false"));

  public static final String DETAILED_DEBUG_PROPERTY = "DetailedDebugPhraseExtract";
  public static final boolean DETAILED_DEBUG = Boolean.parseBoolean(System
      .getProperty(DETAILED_DEBUG_PROPERTY, "false"));

  boolean doneReadingData;
  boolean verbose;

  private Properties prop;
  private int startAtLine = -1, endAtLine = -1, memUsageFreq, nThreads = 0;
  private String fCorpus, eCorpus;
  private String alignCorpus, alignInvCorpus;
  private boolean lowercase;
  
  // Thang Feb14
  int ngram, srcWindow;
  String srcStartToken, srcEndToken, tgtStartToken;
  PrintStream writer;
  String outputFile;
  
  // Triple file format:
  // Single source ||| target ||| alignment triple file
  private final static String tripleDelim = Pattern.quote(AlignmentTemplate.DELIM);
  boolean tripleFile = false;
  
  private SymmetrizationType symmetrizationType = null;

  public PhraseExtractNeuralTraining(Properties prop) throws IOException {
    processProperties(prop);
  }

  public void processProperties(Properties prop) throws IOException {

    this.prop = prop;

    // Possibly load properties from config file:
    String configFile = prop.getProperty(CONFIG_OPT);
    if (configFile != null) {
      try {
        IOTools.addConfigFileProperties(prop, configFile);
      } catch (IOException e) {
        usage();
        throw new RuntimeException(String.format(
            "I/O error while reading configuration file: %s\n", configFile));
      }
    }

    // UCB aligner input dir:
    if (prop.containsKey(INPUT_DIR_OPT)) {
      String inputDir = prop.getProperty(INPUT_DIR_OPT);
      String fId = null, eId = null, cFile = inputDir + "/options.map";
      for (String line : ObjectBank.getLineIterator(cFile)) {
        String[] els = line.split("\\t");
        if (els[0].equals("Data.foreignSuffix")) {
          fId = els[1];
        } else if (els[0].equals("Data.englishSuffix")) {
          eId = els[1];
        }
      }
      if (fId == null || eId == null)
        throw new RuntimeException("Didn't find language identifiers in: "
            + cFile);
      prop.setProperty(F_CORPUS_OPT, inputDir + "/training." + fId);
      prop.setProperty(E_CORPUS_OPT, inputDir + "/training." + eId);
      prop.setProperty(A_CORPUS_OPT, inputDir + "/training.align");
    }
    
    // Single source ||| target ||| alignment triple file
    if (prop.containsKey(TRIPLE_FILE)) {
      String tripleFileFn = prop.getProperty(TRIPLE_FILE);
      tripleFile = true;
      prop.setProperty(F_CORPUS_OPT, tripleFileFn);
      prop.setProperty(E_CORPUS_OPT, tripleFileFn);
      prop.setProperty(A_CORPUS_OPT, tripleFileFn);
    }

    // Check required, optional properties:
    if (!prop.keySet().containsAll(REQUIRED_OPTS)) {
      Set<String> missingFields = Generics.newHashSet(REQUIRED_OPTS);
      missingFields.removeAll(prop.keySet());
      usage();
      throw new RuntimeException(String.format(
          "The following required fields are missing: %s\n", missingFields));
    }

    if (!ALL_RECOGNIZED_OPTS.containsAll(prop.keySet())) {
      Set<Object> extraFields = Generics.newHashSet(prop.keySet());
      extraFields.removeAll(ALL_RECOGNIZED_OPTS);
      usage();
      throw new RuntimeException(String.format(
          "The following fields are unrecognized: %s\n", extraFields));
    }

    // Analyze props:
    // Mandatory arguments:
    fCorpus = prop.getProperty(F_CORPUS_OPT);
    eCorpus = prop.getProperty(E_CORPUS_OPT);

    // Thang Feb14
    ngram = Integer.parseInt(prop.getProperty(NGRAM_OPT));
    srcWindow = Integer.parseInt(prop.getProperty(SRC_WINDOW_OPT));
    srcStartToken = prop.getProperty(SRC_START_TOKEN_OPT);
    srcEndToken = prop.getProperty(SRC_END_TOKEN_OPT);
    tgtStartToken = prop.getProperty(TGT_START_TOKEN_OPT);
    outputFile = prop.getProperty(OUTPUT_FILE);
    
    // Alignment arguments:
    symmetrizationType = SymmetrizationType.valueOf(prop.getProperty(
        SYMMETRIZE_OPT, "grow-diag").replace('-', '_'));
    alignCorpus = prop.getProperty(A_CORPUS_OPT);
    if (alignCorpus == null) {
      alignCorpus = prop.getProperty(A_FE_CORPUS_OPT);
      alignInvCorpus = prop.getProperty(A_EF_CORPUS_OPT);
      if (symmetrizationType == SymmetrizationType.none)
        throw new RuntimeException(
            "You need to specify a symmetrization heuristic with GIZA input.");
    }

    // Other optional arguments:
    nThreads = Integer.parseInt(prop.getProperty(THREADS_OPT, "0"));
    memUsageFreq = Integer.parseInt(prop
        .getProperty(MEM_USAGE_FREQ_OPT, "1000"));
    
    lowercase = Boolean.parseBoolean(prop.getProperty(LOWERCASE_OPT, "false"));
    verbose = Boolean.parseBoolean(prop.getProperty(VERBOSE_OPT, "false"));
  }

  
  public void init() {
    // Thang Feb14
    File f = (new File(outputFile)).getParentFile();
    if(f!= null && !f.exists()){
      f.mkdirs();
    }
    writer = IOTools.getWriterFromFile(outputFile);
    
    Extractor.srcStartToken = srcStartToken;
    Extractor.srcEndToken = srcEndToken;
    Extractor.tgtStartToken = tgtStartToken;
  }

  /**
   * Input to the extractor.
   * 
   * @author Spence Green
   *
   */
  private static class ExtractorInput {
    public final int lineNb;
    public final String fLine;
    public final String eLine;
    public final String aLine;
    public ExtractorInput(int lineNb, String fLine, String eLine, String aLine) {
      this.lineNb = lineNb;
      this.fLine = fLine;
      this.eLine = eLine;
      this.aLine = aLine;
    }
  }
  
  /**
   * Output from the extractor
   * 
   * @author Thang Luong
   *
   */
  private static class ExtractorOutput {
    public List<String> outputStrs;
    public ExtractorOutput(List<String> outputStrs) {
      this.outputStrs = outputStrs;
    }
  }
  
  /**
   * Extract and featurize a sentence pair.
   * 
   * @author Spence Green
   *
   */
  private static class Extractor implements ThreadsafeProcessor<ExtractorInput,ExtractorOutput> {
    public static String srcStartToken;
    public static String srcEndToken;
    public static String tgtStartToken;
    
    private final SymmetricalWordAlignment sent;
    private final Properties properties;
    private int ngram;
    private int srcWindow;
    
    public Extractor(Properties properties, int ngram, int srcWindow) {
      sent = new SymmetricalWordAlignment(properties);
      this.properties = properties;
      this.ngram = ngram;
      this.srcWindow = srcWindow;
    }

    @Override
    public ExtractorOutput process(ExtractorInput input) {
      List<String> outputStrs = new ArrayList<String>();
      try {
        sent.init(input.lineNb, input.fLine, input.eLine, input.aLine, false, false);        
        int fsize = sent.f().size();
        int esize = sent.e().size();
        
        for (int i = 0; i < esize; ++i) { // English n-gram e_(i-ngram+1) : e_i
          // find alignments of e_i
          SortedSet<Integer> fIndices = new TreeSet<Integer>();
          int distance = 0;
          while (true){
            int leftE = i-distance;
            int rightE = i+distance;

            // search right (like Jacob did)
            if (rightE<esize) fIndices = sent.e2f(rightE);
            
            // search left if no alignment
            if (fIndices.isEmpty() && leftE!= rightE && leftE>0) fIndices = sent.e2f(leftE);
            
            // either found or distance is too large now
            if(!fIndices.isEmpty() || (leftE<0 && rightE>=esize)) break; 
            else distance++;
          }
          
          if(!fIndices.isEmpty()){
            // find avg fIndex
            int avgF = 0;
            for (Integer integer : fIndices) avgF += integer;
            avgF = avgF/fIndices.size();
            
            StringBuilder sb = new StringBuilder();
            // build target ngram e_(i-ngram+1) : e_i
            for (int j = (i-ngram+1); j <= i; j++) { 
              if(j<0) sb.append(tgtStartToken + " ");
              else  sb.append(sent.e().get(j) + " ");
            }
            
            // build source ngram f_(avgF-srcWindow) : f_(avgF+srcWindow)
            for (int j = (avgF-srcWindow); j <= (avgF+srcWindow); j++) { 
              if(j<0) sb.append(srcStartToken + " ");
              else if (j>=fsize) sb.append(srcEndToken + " ");
              else sb.append(sent.f().get(j) + " ");
            }
            
            outputStrs.add(sb.toString());
          }
        }
      } catch (IOException e) {
        throw new RuntimeException(e);
      }
      
      return new ExtractorOutput(outputStrs);
    }

    @Override
    public ThreadsafeProcessor<ExtractorInput, ExtractorOutput> newInstance() {
      return new Extractor(this.properties, this.ngram, this.srcWindow);
    }
  }

  // Make as many passes over training data as needed to extract features.
  void extractFromAlignedData() {
    long startTimeMillis = System.currentTimeMillis();
    long numTotalExamples = 0;
    try {
      doneReadingData = false;

      MulticoreWrapper<ExtractorInput,ExtractorOutput> wrapper = 
          new MulticoreWrapper<ExtractorInput,ExtractorOutput>(nThreads, 
              new Extractor(prop, ngram, srcWindow), false);

      boolean useGIZA = alignInvCorpus != null;

      // Read data and process data:
      LineNumberReader aInvReader = null, fReader = IOTools
          .getReaderFromFile(fCorpus), eReader = IOTools
          .getReaderFromFile(eCorpus), aReader = IOTools
          .getReaderFromFile(alignCorpus);
      if (useGIZA)
        aInvReader = IOTools.getReaderFromFile(alignInvCorpus);

      int lineNb = 0;
      for (String fLine;; ++lineNb) {
        fLine = fReader.readLine();

        boolean done = (fLine == null || lineNb == endAtLine);

        if (tripleFile && !done) {
          fLine = fLine.split(" \\|\\|\\| ")[0];
        }

        if (lineNb % memUsageFreq == 0 || done) {
          // long totalMemory = Runtime.getRuntime().totalMemory()/(1<<20);
          long freeMemory = Runtime.getRuntime().freeMemory() / (1 << 20);
          // double totalStepSecs = (System.currentTimeMillis() -
          // startStepTimeMillis)/1000.0;
          // startStepTimeMillis = System.currentTimeMillis();
          System.err.printf(" %d (mem=%dm)...", lineNb, freeMemory);
          // if (verbose)
          // System.err.printf("line %d (secs = %.3f, totalmem = %dm, freemem = %dm, %s)...\n",
          // lineNb, totalStepSecs, totalMemory, freeMemory,
          // alTemps.getSizeInfo());
        }

        if (done) {
          if (startAtLine >= 0 || endAtLine >= 0)
            System.err.printf("\nRange done: [%d-%d], current line is %d.\n",
                startAtLine, endAtLine - 1, lineNb);
          break;
        }

        String eLine = eReader.readLine();
        if (tripleFile) {
          eLine = eLine.split(tripleDelim)[1].trim();
        }
        if (eLine == null)
          throw new IOException("Target-language corpus is too short!");

        boolean skipLine = (fLine.isEmpty() || eLine.isEmpty());

        // Read alignment:
        String aLine = null;
        if (useGIZA) {
          String ef1 = aReader.readLine();
          String ef2 = aReader.readLine();
          String ef3 = aReader.readLine();
          String fe1 = aInvReader.readLine();
          String fe2 = aInvReader.readLine();
          String fe3 = aInvReader.readLine();
          if (!skipLine) {
            GIZAWordAlignment gizaAlign = new GIZAWordAlignment(fe1, fe2,
                fe3, ef1, ef2, ef3);
            SymmetricalWordAlignment symAlign = AlignmentSymmetrizer
                .symmetrize(gizaAlign, symmetrizationType);
            symAlign.reverse();
            aLine = symAlign.toString().trim();
          }
        } else {
          aLine = aReader.readLine();
          if (tripleFile) {
            String[] toks = aLine.split(tripleDelim);
            if (toks.length >= 3) {
              aLine = aLine.split(tripleDelim)[2].trim();
            } else {
              aLine = "";
            }
          }
          if (aLine == null)
            throw new IOException("Alignment file is too short!");
        }
        if (skipLine || aLine.isEmpty())
          continue;

        if (lineNb < startAtLine)
          continue;
        if (DETAILED_DEBUG) {
          System.err.printf("e(%d): %s\n", lineNb, eLine);
          System.err.printf("f(%d): %s\n", lineNb, fLine);
          System.err.printf("a(%d): %s\n", lineNb, aLine);
        }
        if (lowercase) {
          fLine = fLine.toLowerCase();
          eLine = eLine.toLowerCase();
        }
        
        wrapper.put(new ExtractorInput(lineNb,fLine, eLine, aLine));
        while(wrapper.peek()) {
          // Thang Feb14
          ExtractorOutput output = wrapper.poll();
          for (String outputStr : output.outputStrs) {
            writer.append(outputStr + "\n");
          }
          numTotalExamples += output.outputStrs.size();
        }
      }

      if (eReader.readLine() != null && startAtLine < 0 && endAtLine < 0)
        throw new IOException("Target-language corpus contains extra lines!");
      if (aReader.readLine() != null && startAtLine < 0 && endAtLine < 0)
        throw new IOException("Alignment file contains extra lines!");

      fReader.close();
      eReader.close();
      aReader.close();

      doneReadingData = true;
      wrapper.join();
      while(wrapper.peek()) {
        // Thang Feb14
        ExtractorOutput output = wrapper.poll();
        for (String outputStr : output.outputStrs) {
          writer.append(outputStr + "\n");
        }
        numTotalExamples += output.outputStrs.size();
      }

      double totalTimeSecs = (System.currentTimeMillis() - startTimeMillis) / 1000.0;
      System.err.printf("\nDone. Number of examples = %d. Seconds: %.3f.\n",
          numTotalExamples, totalTimeSecs);
    } catch (IOException e) {
      e.printStackTrace();
    } 
  }

  public void extractAll() {
    init();
    extractFromAlignedData();
    writer.close();
  }

  static void usage() {
    System.err
        .print("Usage: java edu.stanford.nlp.mt.train.PhraseExtract [ARGS]\n"
            + "Sets of mandatory arguments (user must select either set 1, 2, or 3):\n"
            + "Set 1:\n"
            + " -fCorpus <file> : source-language corpus\n"
            + " -eCorpus <file> : target-language corpus\n"
            + " -align <file> : alignment file (Moses format)\n"
            + "Set 2:\n"
            + " -fCorpus <file> : source-language corpus\n"
            + " -eCorpus <file> : target-language corpus\n"
            + " -feAlign <file> : f-e alignment file (GIZA format)\n"
            + " -efAlign <file> : e-f alignment file (GIZA format)\n"
            + "Set 3:\n"
            + " -inputDir <directory> : alignment directory created by Berkeley aligner v2.1\n"
            + "Set 4:\n"
            + " -tripleFile <file> : source ||| target ||| alignment triple format\n"
            + "Optional arguments:\n"
            + " -verbose : enable verbose mode\n"
            
            // Thang Feb14
<<<<<<< HEAD
            + " -ngram <n> : n-gram size\n"
            + " -srcWindow <n> : extract (2*srcWindow+1) source words that correspond to the current n-gram\n"
            + " -srcStartToken token : e.g. <src_s>\n"
            + " -srcEndToken token : e.g. </src_s>\n"
            + " -tgtStartToken token : e.g. <s>\n"
=======
            + " -ngram <int> : n-gram size\n"
            + " -srcWindow <int> : extract (2*srcWindow+1) source words that correspond to the current n-gram\n"
            + " -srcStartToken <string> : e.g. <s>\n"
            + " -srcEndToken <string> : e.g. </s>\n"
            + " -tgtStartToken <string> : e.g. </s>\n"
            + " -srcUnkToken <string> : e.g. <unk>\n"
            + " -extractOpt <int> : 0 -- Jacob's heuristics (search right, then left), 1 -- search within n-gram\n"
>>>>>>> 7625758c
            + " -outputFile path : Output file to <path>\n"
            );
  }

  /**
   * Extract phrases from an aligned bitext.
   * 
   * @param args
   * @throws IOException
   */
  public static void main(String[] args) throws IOException {
    if (args.length == 1 && args[0].equals("-help")) {
      usage();
      return;
    }

    SimpleDateFormat formatter = new SimpleDateFormat("yyyy-MMM-dd hh:mm aaa");
    System.err.printf("Extraction started at %s on %s.%n",
        formatter.format(new Date()), InetAddress.getLocalHost().getHostName());

    Properties prop = StringUtils.argsToProperties(args);
    System.err.println("Properties: " + prop.toString());

    try {
      PhraseExtractNeuralTraining e = new PhraseExtractNeuralTraining(prop);
      e.extractAll();
    } catch (Exception e) {
      e.printStackTrace();
      usage();
    }

    System.err.println("Extraction ended at " + formatter.format(new Date()));
  }
}<|MERGE_RESOLUTION|>--- conflicted
+++ resolved
@@ -533,13 +533,6 @@
             + " -verbose : enable verbose mode\n"
             
             // Thang Feb14
-<<<<<<< HEAD
-            + " -ngram <n> : n-gram size\n"
-            + " -srcWindow <n> : extract (2*srcWindow+1) source words that correspond to the current n-gram\n"
-            + " -srcStartToken token : e.g. <src_s>\n"
-            + " -srcEndToken token : e.g. </src_s>\n"
-            + " -tgtStartToken token : e.g. <s>\n"
-=======
             + " -ngram <int> : n-gram size\n"
             + " -srcWindow <int> : extract (2*srcWindow+1) source words that correspond to the current n-gram\n"
             + " -srcStartToken <string> : e.g. <s>\n"
@@ -547,7 +540,6 @@
             + " -tgtStartToken <string> : e.g. </s>\n"
             + " -srcUnkToken <string> : e.g. <unk>\n"
             + " -extractOpt <int> : 0 -- Jacob's heuristics (search right, then left), 1 -- search within n-gram\n"
->>>>>>> 7625758c
             + " -outputFile path : Output file to <path>\n"
             );
   }
